--- conflicted
+++ resolved
@@ -58,15 +58,6 @@
 
     path("", views.index, name="index"),
     path('i18n/', include('django.conf.urls.i18n')),
-<<<<<<< HEAD
-
-    # Serve media files (must be before the catch-all redirect)
-    re_path(r'^media/(?P<path>.*)$', serve, {
-        'document_root': settings.MEDIA_ROOT,
-        'show_indexes': True
-    }),
-=======
->>>>>>> 056f462b
 ]
 
 if settings.DEBUG:
