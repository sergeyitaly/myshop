--- conflicted
+++ resolved
@@ -6,15 +6,9 @@
 
 # 1. Model for questions and rating names (aspects)
 class RatingQuestion(models.Model):
-<<<<<<< HEAD
-    question = models.CharField(max_length=255, default='Question is ...',verbose_name="Rating Question")
-    aspect_name = models.CharField(max_length=255, verbose_name="Aspect Name",null=True,blank=True)
-    rating_required = models.BooleanField(default=True, verbose_name="Is Rating Required")  # New field
-=======
     question = models.CharField(max_length=255, default='Question is ...',verbose_name=_('Rating Question'))
     aspect_name = models.CharField(max_length=255, verbose_name=_('Aspect Name'),null=True,blank=True)
     rating_required = models.BooleanField(default=True, verbose_name=_('Is Rating Required'))  # New field
->>>>>>> c9614ca5
 
     def __str__(self):
         return self.aspect_name if self.aspect_name else self.question 
@@ -54,11 +48,7 @@
     answer = models.TextField(null=True, blank=True, verbose_name=_('Answer'))
     rating = models.IntegerField(
         validators=[MinValueValidator(1), MaxValueValidator(10)],
-<<<<<<< HEAD
-        verbose_name="Rating",
-=======
         verbose_name=_('Rating'),
->>>>>>> c9614ca5
         null=True,
         blank=True
     )
@@ -67,17 +57,10 @@
         return f"{self.question.aspect_name}: {self.rating}"
     
     def save(self, *args, **kwargs):
-<<<<<<< HEAD
-        # Only require a rating if the question requires it
-        if self.question.rating_required and self.rating is None:
-            raise ValueError("Rating is required for this question.")
-        super().save(*args, **kwargs)
-=======
         if self.question.rating_required and self.rating is None:
             raise ValueError("Rating is required for this question.")
         super().save(*args, **kwargs)
 
->>>>>>> c9614ca5
 
 # 3. Model for overall average calculations
 class OverallAverageRating(models.Model):
@@ -85,12 +68,8 @@
         RatingQuestion,
         on_delete=models.SET_NULL,
         null=True,
-<<<<<<< HEAD
-        related_name='average_rating'
-=======
         related_name='average_rating',
         verbose_name=_('Question')
->>>>>>> c9614ca5
     )
     average_rating = models.FloatField(default=0, editable=False, verbose_name=_('Average Rating'))
 
