--- conflicted
+++ resolved
@@ -6,15 +6,9 @@
 
 # 1. Model for questions and rating names (aspects)
 class RatingQuestion(models.Model):
-<<<<<<< HEAD
-    question = models.CharField(max_length=255, default='Question is ...',verbose_name=_("Rating Question"))
-    aspect_name = models.CharField(max_length=255, verbose_name=_("Aspect Name"),null=True,blank=True)
-    rating_required = models.BooleanField(default=True, verbose_name=_("Is Rating Required"))  # New field
-=======
     question = models.CharField(max_length=255, default='Question is ...',verbose_name=_('Rating Question'))
     aspect_name = models.CharField(max_length=255, verbose_name=_('Aspect Name'),null=True,blank=True)
     rating_required = models.BooleanField(default=True, verbose_name=_('Is Rating Required'))  # New field
->>>>>>> 7d114e99
 
     def __str__(self):
         return self.aspect_name if self.aspect_name else self.question 
@@ -22,39 +16,24 @@
 
 # 2. Model for feedback (answers and rating values)
 class Feedback(models.Model):
-<<<<<<< HEAD
-    name = models.CharField(max_length=255, null=True, blank=True, verbose_name=_("Name"))
-    comment = models.TextField(null=True, blank=True,verbose_name=_("Comment"))
-    email = models.EmailField(null=True, blank=True,verbose_name=_("Email"))
-    created_at = models.DateTimeField(default=timezone.now, verbose_name=_("Created At"))
-=======
     name = models.CharField(max_length=255, null=True, blank=True, verbose_name=_('Name'))
     comment = models.TextField(null=True, blank=True,verbose_name=_('Comment'))
     email = models.EmailField(null=True, blank=True,verbose_name=_('Email'))
     created_at = models.DateTimeField(default=timezone.now, verbose_name=_('Created At'))
->>>>>>> 7d114e99
 
     # Feedback contains multiple ratings related to RatingQuestion
     ratings = models.ManyToManyField(
         RatingQuestion,
         through='RatingAnswer',
         related_name='feedbacks',
-<<<<<<< HEAD
-        verbose_name=_("Ratings")
-=======
         verbose_name=_('Ratings')
->>>>>>> 7d114e99
     )
 
     STATUS_CHOICES = [
         ('processed', 'Processed'),
         ('complete', 'Complete'),
     ]
-<<<<<<< HEAD
-    status = models.CharField(max_length=10, choices=STATUS_CHOICES, default='processed',verbose_name=_("Status"))
-=======
     status = models.CharField(max_length=10, choices=STATUS_CHOICES, default='processed',verbose_name=_('Status'))
->>>>>>> 7d114e99
 
     def __str__(self):
         return f"Feedback from {self.name}"
@@ -64,21 +43,12 @@
 
 # Model to link Feedback and RatingQuestion with the rating value
 class RatingAnswer(models.Model):
-<<<<<<< HEAD
-    feedback = models.ForeignKey(Feedback, on_delete=models.CASCADE, verbose_name=_("Feedback"))
-    question = models.ForeignKey(RatingQuestion, on_delete=models.CASCADE, verbose_name=_("Question"))
-    answer = models.TextField(null=True, blank=True, verbose_name=_("Answer"))
-    rating = models.IntegerField(
-        validators=[MinValueValidator(1), MaxValueValidator(10)],
-        verbose_name=_("Rating"),
-=======
     feedback = models.ForeignKey(Feedback, on_delete=models.CASCADE, verbose_name=_('Feedback'))
     question = models.ForeignKey(RatingQuestion, on_delete=models.CASCADE, verbose_name=_('Question'))
     answer = models.TextField(null=True, blank=True, verbose_name=_('Answer'))
     rating = models.IntegerField(
         validators=[MinValueValidator(1), MaxValueValidator(10)],
         verbose_name=_('Rating'),
->>>>>>> 7d114e99
         null=True,
         blank=True
     )
@@ -99,15 +69,9 @@
         on_delete=models.SET_NULL,
         null=True,
         related_name='average_rating',
-<<<<<<< HEAD
-        verbose_name=_("Question")
-    )
-    average_rating = models.FloatField(default=0, editable=False, verbose_name=_("Average Rating"))
-=======
         verbose_name=_('Question')
     )
     average_rating = models.FloatField(default=0, editable=False, verbose_name=_('Average Rating'))
->>>>>>> 7d114e99
 
     def __str__(self):
         return f"Average for {self.question.aspect_name}: {self.average_rating}"
