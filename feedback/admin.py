from django.contrib import admin
from django.utils.translation import gettext_lazy as _
from .models import Feedback, OverallAverageRating, RatingQuestion, RatingAnswer
from modeltranslation.admin import TranslationAdmin
from .translator import RatingQuestion
from django.utils import formats
from django.http import HttpResponseRedirect
from django.urls import reverse

<<<<<<< HEAD
@admin.register(RatingQuestion)
class RatingQuestionAdmin(TranslationAdmin):
    list_display = ['id','question_en', 'question_uk','aspect_name_uk','aspect_name_en']
    search_fields = ['question_en', 'question_uk','aspect_name_uk','aspect_name_en']
    def delete_model(self, request, obj):
        OverallAverageRating.objects.filter(question=obj).delete()
        super().delete_model(request, obj)

=======
>>>>>>> c9614ca5

class RatingAnswerInline(admin.TabularInline):
    model = RatingAnswer
    extra = 0  # Number of empty forms to display
    readonly_fields = ['answer', 'rating'] 

    def has_change_permission(self, request, obj=None):
        return False 

    def has_add_permission(self, request, obj=None):
        return False    
    def has_delete_permission(self, request, obj=None):
        return False  # Disable delete permission

    def get_queryset(self, request):
        qs = super().get_queryset(request)
        if hasattr(self, 'parent_object') and self.parent_object:
            return qs.filter(question=self.parent_object)
        return qs

@admin.register(RatingQuestion)
class RatingQuestionAdmin(TranslationAdmin):
    list_display = ['id', 'question_en', 'question_uk', 'aspect_name_uk', 'aspect_name_en']
    search_fields = ['question_en', 'question_uk', 'aspect_name_uk', 'aspect_name_en']
    inlines = [RatingAnswerInline]  # Inline answers displayed in the RatingQuestion admin

    def delete_model(self, request, obj):
        OverallAverageRating.objects.filter(question=obj).delete()
        super().delete_model(request, obj)


@admin.register(Feedback)
class FeedbackAdmin(admin.ModelAdmin):
<<<<<<< HEAD
    list_display = ['id','name', 'email', 'comment', 'status', 'created_at']
    list_filter = ['status']
 #   readonly_fields = ['name', 'email', 'comment']
    inlines = [RatingAnswerInline]
    
=======
    list_display = ['id', 'name', 'email', 'comment', 'status', 'formatted_created_at']
    list_filter = ['status']  # Filter by feedback status
    search_fields = ['name', 'email', 'comment']  # Add search capability
    readonly_fields = ['name', 'email', 'comment']  # Make these fields read-only
    inlines = [RatingAnswerInline]  # Include RatingAnswer inline editing

    def has_delete_permission(self, request, obj=None):
        return True  # Disable delete permission

>>>>>>> c9614ca5
    def save_model(self, request, obj, form, change):
        super().save_model(request, obj, form, change)
        self.update_overall_average_ratings()

    def update_overall_average_ratings(self):
        OverallAverageRating.calculate_overall_averages()

    def has_add_permission(self, request):
        return False

    def formatted_created_at(self, obj):
        return formats.date_format(obj.created_at, use_l10n=True)
    formatted_created_at.admin_order_field = 'created_at'
    formatted_created_at.short_description = _("Created At")

@admin.register(OverallAverageRating)
class OverallAverageRatingAdmin(admin.ModelAdmin):
    list_display = ['question', 'average_rating'] 
    readonly_fields = ['question','average_rating']  
    search_fields = ['question__question_en', 'question__question_uk'] 

    def has_add_permission(self, request):
        return False

    def has_delete_permission(self, request, obj=None):
        return False
    

    def update_overall_average_ratings(self):
        OverallAverageRating.calculate_overall_averages()

    def save_model(self, request, obj, form, change):
        super().save_model(request, obj, form, change)
        self.update_overall_average_ratings()

    def get_queryset(self, request):
<<<<<<< HEAD
        """Customize the queryset to ensure it includes only required questions."""
        qs = super().get_queryset(request)
        # Filter to include only OverallAverageRating with questions requiring a rating
        return qs.filter(question__rating_required=True).select_related('question')  
    
    
=======
        qs = super().get_queryset(request)
        return qs.filter(question__rating_required=True).select_related('question') 

    def change_view(self, request, object_id, form_url='', extra_context=None):
        overall_avg_rating = self.get_object(request, object_id)
        if overall_avg_rating and overall_avg_rating.question:
            # Redirect to the RatingQuestion change page
            rating_question_id = overall_avg_rating.question.id
            return HttpResponseRedirect(reverse('admin:feedback_ratingquestion_change', args=[rating_question_id]))       
        return super().change_view(request, object_id, form_url, extra_context)
>>>>>>> c9614ca5
def register_translation_admin(model, admin_class):
    try:
        admin.site.register(model, admin_class)
    except admin.sites.NotRegistered:
        admin.site.register(model, admin.ModelAdmin)<|MERGE_RESOLUTION|>--- conflicted
+++ resolved
@@ -7,17 +7,6 @@
 from django.http import HttpResponseRedirect
 from django.urls import reverse
 
-<<<<<<< HEAD
-@admin.register(RatingQuestion)
-class RatingQuestionAdmin(TranslationAdmin):
-    list_display = ['id','question_en', 'question_uk','aspect_name_uk','aspect_name_en']
-    search_fields = ['question_en', 'question_uk','aspect_name_uk','aspect_name_en']
-    def delete_model(self, request, obj):
-        OverallAverageRating.objects.filter(question=obj).delete()
-        super().delete_model(request, obj)
-
-=======
->>>>>>> c9614ca5
 
 class RatingAnswerInline(admin.TabularInline):
     model = RatingAnswer
@@ -51,13 +40,6 @@
 
 @admin.register(Feedback)
 class FeedbackAdmin(admin.ModelAdmin):
-<<<<<<< HEAD
-    list_display = ['id','name', 'email', 'comment', 'status', 'created_at']
-    list_filter = ['status']
- #   readonly_fields = ['name', 'email', 'comment']
-    inlines = [RatingAnswerInline]
-    
-=======
     list_display = ['id', 'name', 'email', 'comment', 'status', 'formatted_created_at']
     list_filter = ['status']  # Filter by feedback status
     search_fields = ['name', 'email', 'comment']  # Add search capability
@@ -67,7 +49,6 @@
     def has_delete_permission(self, request, obj=None):
         return True  # Disable delete permission
 
->>>>>>> c9614ca5
     def save_model(self, request, obj, form, change):
         super().save_model(request, obj, form, change)
         self.update_overall_average_ratings()
@@ -104,14 +85,6 @@
         self.update_overall_average_ratings()
 
     def get_queryset(self, request):
-<<<<<<< HEAD
-        """Customize the queryset to ensure it includes only required questions."""
-        qs = super().get_queryset(request)
-        # Filter to include only OverallAverageRating with questions requiring a rating
-        return qs.filter(question__rating_required=True).select_related('question')  
-    
-    
-=======
         qs = super().get_queryset(request)
         return qs.filter(question__rating_required=True).select_related('question') 
 
@@ -121,8 +94,7 @@
             # Redirect to the RatingQuestion change page
             rating_question_id = overall_avg_rating.question.id
             return HttpResponseRedirect(reverse('admin:feedback_ratingquestion_change', args=[rating_question_id]))       
-        return super().change_view(request, object_id, form_url, extra_context)
->>>>>>> c9614ca5
+        return super().change_view(request, object_id, form_url, extra_context)    
 def register_translation_admin(model, admin_class):
     try:
         admin.site.register(model, admin_class)
