from django.contrib import admin
from django.utils.translation import gettext_lazy as _
from .models import Feedback, OverallAverageRating, RatingQuestion, RatingAnswer
from modeltranslation.admin import TranslationAdmin
from .translator import RatingQuestion
from django.utils import formats
<<<<<<< HEAD
=======
from django.http import HttpResponseRedirect
from django.urls import reverse

>>>>>>> c29297ae

class RatingAnswerInline(admin.TabularInline):
    model = RatingAnswer
    extra = 0  # Number of empty forms to display
    readonly_fields = ['answer', 'rating'] 
<<<<<<< HEAD
    # Ensure the question field is a dropdown of RatingQuestion instances
    def formfield_for_foreignkey(self, db_field, request, **kwargs):
        if db_field.name == "question":
            kwargs["queryset"] = RatingQuestion.objects.all()
        return super().formfield_for_foreignkey(db_field, request, **kwargs)
=======

    def has_change_permission(self, request, obj=None):
        return False 

    def has_add_permission(self, request, obj=None):
        return False    
    def has_delete_permission(self, request, obj=None):
        return False  # Disable delete permission

    def get_queryset(self, request):
        qs = super().get_queryset(request)
        if hasattr(self, 'parent_object') and self.parent_object:
            return qs.filter(question=self.parent_object)
        return qs

@admin.register(RatingQuestion)
class RatingQuestionAdmin(TranslationAdmin):
    list_display = ['id', 'question_en', 'question_uk', 'aspect_name_uk', 'aspect_name_en']
    search_fields = ['question_en', 'question_uk', 'aspect_name_uk', 'aspect_name_en']
    inlines = [RatingAnswerInline]  # Inline answers displayed in the RatingQuestion admin

    def delete_model(self, request, obj):
        OverallAverageRating.objects.filter(question=obj).delete()
        super().delete_model(request, obj)
>>>>>>> c29297ae

    def has_change_permission(self, request, obj=None):
        """Prevent editing of RatingAnswer instances."""
        return False 

    def has_add_permission(self, request, obj=None):
        """Prevent creating new OverallAverageRating instances through the admin."""
        return False    
    def has_delete_permission(self, request, obj=None):
        """Prevent deletion of Feedback instances through the admin."""
        return False # Disable delete permission

@admin.register(RatingQuestion)
class RatingQuestionAdmin(TranslationAdmin):
    list_display = ['id','question_en', 'question_uk','aspect_name_uk','aspect_name_en']
    search_fields = ['question_en', 'question_uk','aspect_name_uk','aspect_name_en']
    inlines = [RatingAnswerInline]
    def delete_model(self, request, obj):
        OverallAverageRating.objects.filter(question=obj).delete()
        super().delete_model(request, obj)

@admin.register(Feedback)
class FeedbackAdmin(admin.ModelAdmin):
<<<<<<< HEAD
    # Display columns in the admin table
=======
>>>>>>> c29297ae
    list_display = ['id', 'name', 'email', 'comment', 'status', 'formatted_created_at']
    list_filter = ['status']  # Filter by feedback status
    search_fields = ['name', 'email', 'comment']  # Add search capability
    readonly_fields = ['name', 'email', 'comment']  # Make these fields read-only
    inlines = [RatingAnswerInline]  # Include RatingAnswer inline editing

<<<<<<< HEAD
    # Prevent feedback deletion
    def has_delete_permission(self, request, obj=None):
        """Prevent deletion of Feedback instances through the admin."""
        return True  # Disable delete permission

    def save_model(self, request, obj, form, change):
        """Override to recalculate the overall average rating after saving feedback."""
=======
    def has_delete_permission(self, request, obj=None):
        return True  # Disable delete permission

    def save_model(self, request, obj, form, change):
>>>>>>> c29297ae
        super().save_model(request, obj, form, change)
        self.update_overall_average_ratings()

    def update_overall_average_ratings(self):
        OverallAverageRating.calculate_overall_averages()
    def has_add_permission(self, request):
        """Prevent creating new OverallAverageRating instances through the admin."""
        return False
    
    def formatted_created_at(self, obj):
        return formats.date_format(obj.created_at, use_l10n=True)    
    formatted_created_at.admin_order_field = 'created_at'  
    formatted_created_at.short_description = _("Created At")



    def has_add_permission(self, request):
        return False

    def formatted_created_at(self, obj):
        return formats.date_format(obj.created_at, use_l10n=True)
    formatted_created_at.admin_order_field = 'created_at'
    formatted_created_at.short_description = _("Created At")

@admin.register(OverallAverageRating)
class OverallAverageRatingAdmin(admin.ModelAdmin):
    list_display = ['question', 'average_rating'] 
    readonly_fields = ['question','average_rating']  
    search_fields = ['question__question_en', 'question__question_uk'] 

    def has_add_permission(self, request):
        return False

    def has_delete_permission(self, request, obj=None):
        return False
    

    def update_overall_average_ratings(self):
        OverallAverageRating.calculate_overall_averages()

    def save_model(self, request, obj, form, change):
        super().save_model(request, obj, form, change)
        self.update_overall_average_ratings()

    def get_queryset(self, request):
        qs = super().get_queryset(request)
<<<<<<< HEAD
        # Filter to include only OverallAverageRating with questions requiring a rating
        return qs.filter(question__rating_required=True).select_related('question')  
    

=======
        return qs.filter(question__rating_required=True).select_related('question') 

    def change_view(self, request, object_id, form_url='', extra_context=None):
        overall_avg_rating = self.get_object(request, object_id)
        if overall_avg_rating and overall_avg_rating.question:
            # Redirect to the RatingQuestion change page
            rating_question_id = overall_avg_rating.question.id
            return HttpResponseRedirect(reverse('admin:feedback_ratingquestion_change', args=[rating_question_id]))       
        return super().change_view(request, object_id, form_url, extra_context)    
>>>>>>> c29297ae
def register_translation_admin(model, admin_class):
    try:
        admin.site.register(model, admin_class)
    except admin.sites.NotRegistered:
        admin.site.register(model, admin.ModelAdmin)<|MERGE_RESOLUTION|>--- conflicted
+++ resolved
@@ -4,24 +4,14 @@
 from modeltranslation.admin import TranslationAdmin
 from .translator import RatingQuestion
 from django.utils import formats
-<<<<<<< HEAD
-=======
 from django.http import HttpResponseRedirect
 from django.urls import reverse
 
->>>>>>> c29297ae
 
 class RatingAnswerInline(admin.TabularInline):
     model = RatingAnswer
     extra = 0  # Number of empty forms to display
     readonly_fields = ['answer', 'rating'] 
-<<<<<<< HEAD
-    # Ensure the question field is a dropdown of RatingQuestion instances
-    def formfield_for_foreignkey(self, db_field, request, **kwargs):
-        if db_field.name == "question":
-            kwargs["queryset"] = RatingQuestion.objects.all()
-        return super().formfield_for_foreignkey(db_field, request, **kwargs)
-=======
 
     def has_change_permission(self, request, obj=None):
         return False 
@@ -46,69 +36,25 @@
     def delete_model(self, request, obj):
         OverallAverageRating.objects.filter(question=obj).delete()
         super().delete_model(request, obj)
->>>>>>> c29297ae
 
-    def has_change_permission(self, request, obj=None):
-        """Prevent editing of RatingAnswer instances."""
-        return False 
-
-    def has_add_permission(self, request, obj=None):
-        """Prevent creating new OverallAverageRating instances through the admin."""
-        return False    
-    def has_delete_permission(self, request, obj=None):
-        """Prevent deletion of Feedback instances through the admin."""
-        return False # Disable delete permission
-
-@admin.register(RatingQuestion)
-class RatingQuestionAdmin(TranslationAdmin):
-    list_display = ['id','question_en', 'question_uk','aspect_name_uk','aspect_name_en']
-    search_fields = ['question_en', 'question_uk','aspect_name_uk','aspect_name_en']
-    inlines = [RatingAnswerInline]
-    def delete_model(self, request, obj):
-        OverallAverageRating.objects.filter(question=obj).delete()
-        super().delete_model(request, obj)
 
 @admin.register(Feedback)
 class FeedbackAdmin(admin.ModelAdmin):
-<<<<<<< HEAD
-    # Display columns in the admin table
-=======
->>>>>>> c29297ae
     list_display = ['id', 'name', 'email', 'comment', 'status', 'formatted_created_at']
     list_filter = ['status']  # Filter by feedback status
     search_fields = ['name', 'email', 'comment']  # Add search capability
     readonly_fields = ['name', 'email', 'comment']  # Make these fields read-only
     inlines = [RatingAnswerInline]  # Include RatingAnswer inline editing
 
-<<<<<<< HEAD
-    # Prevent feedback deletion
-    def has_delete_permission(self, request, obj=None):
-        """Prevent deletion of Feedback instances through the admin."""
-        return True  # Disable delete permission
-
-    def save_model(self, request, obj, form, change):
-        """Override to recalculate the overall average rating after saving feedback."""
-=======
     def has_delete_permission(self, request, obj=None):
         return True  # Disable delete permission
 
     def save_model(self, request, obj, form, change):
->>>>>>> c29297ae
         super().save_model(request, obj, form, change)
         self.update_overall_average_ratings()
 
     def update_overall_average_ratings(self):
         OverallAverageRating.calculate_overall_averages()
-    def has_add_permission(self, request):
-        """Prevent creating new OverallAverageRating instances through the admin."""
-        return False
-    
-    def formatted_created_at(self, obj):
-        return formats.date_format(obj.created_at, use_l10n=True)    
-    formatted_created_at.admin_order_field = 'created_at'  
-    formatted_created_at.short_description = _("Created At")
-
-
 
     def has_add_permission(self, request):
         return False
@@ -140,12 +86,6 @@
 
     def get_queryset(self, request):
         qs = super().get_queryset(request)
-<<<<<<< HEAD
-        # Filter to include only OverallAverageRating with questions requiring a rating
-        return qs.filter(question__rating_required=True).select_related('question')  
-    
-
-=======
         return qs.filter(question__rating_required=True).select_related('question') 
 
     def change_view(self, request, object_id, form_url='', extra_context=None):
@@ -155,7 +95,6 @@
             rating_question_id = overall_avg_rating.question.id
             return HttpResponseRedirect(reverse('admin:feedback_ratingquestion_change', args=[rating_question_id]))       
         return super().change_view(request, object_id, form_url, extra_context)    
->>>>>>> c29297ae
 def register_translation_admin(model, admin_class):
     try:
         admin.site.register(model, admin_class)
