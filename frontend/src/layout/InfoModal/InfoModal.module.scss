--- conflicted
+++ resolved
@@ -50,38 +50,15 @@
 }
 
 .info {
-<<<<<<< HEAD
-    text-align: center;
-    p {
-        flex-grow: 1;
-        font-size: clamp(1rem, 0.851vw + 0.734rem, 1.5rem);
-        &:first-child {
-            margin-bottom: clamp(1.563rem, 2.872vw + 0.665rem, 3.25rem);
-        }
-=======
   text-align: center;
   p {
     flex-grow: 1;
     font-size: clamp(1rem, 0.851vw + 0.734rem, 1.5rem);
     &:first-child {
       margin-bottom: clamp(1.563rem, 2.872vw + 0.665rem, 3.25rem);
->>>>>>> afc6d9a5
     }
   }
 
-<<<<<<< HEAD
-    .link{
-    text-align: center;
-    font-size: clamp(1rem, 0.851vw + 0.734rem, 1.5rem);;
-    color: var(--blue);
-    transition: 0.3s;
-    border-bottom: 1px solid transparent;
-        &:hover {
-            border-bottom: 1px solid $color-blue;
-        }
-    }
-}
-=======
   .link {
     text-align: center;
     font-size: clamp(1rem, 0.851vw + 0.734rem, 1.5rem);
@@ -92,5 +69,4 @@
       border-bottom: 1px solid $color-blue;
     }
   }
-}
->>>>>>> afc6d9a5
+}