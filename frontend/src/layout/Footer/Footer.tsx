import { Link } from "react-router-dom";
import { Logo } from "../../components/Logo/Logo";
import { useTranslation } from "react-i18next";
import { LanguageDropDown } from "./LanguageDropDown/LanguageDropDown";
import { PageContainer } from "../../components/containers/PageContainer";
import VisaImg from "./visa.svg";
import styles from "./Footer.module.scss";

export const Footer = () => {
	const { t } = useTranslation();

	return (
		<footer className={styles.footer}>
			<PageContainer>
				<Logo className={styles.logo} type="short" />
				<div className={styles.content}>
					<nav className={styles.nav}>
						<p className={styles.title}>{t("contact_us")}</p>{" "}
<<<<<<< HEAD
						{/* Localized text */}
=======
>>>>>>> 290febb3
						<Link className={styles.link} to="/contacts">
							{t("contacts")}
						</Link>
						<Link
							className={styles.link}
							to="https://www.instagram.com/"
							target="_blank"
							rel="noopener noreferrer"
						>
							Instagram
						</Link>
						<Link
							className={styles.link}
							to="https://www.facebook.com/"
							target="_blank"
							rel="noopener noreferrer"
						>
							Facebook
						</Link>
					</nav>
					<nav className={styles.nav}>
						<p className={styles.title}>{t("info")}</p>{" "}
<<<<<<< HEAD
						{/* Localized text */}
=======
>>>>>>> 290febb3
						<Link className={styles.link} to="/about">
							{t("about_us")}
						</Link>
						<Link className={styles.link} to="/payment_delivery">
							{t("payment_delivery")}
						</Link>
						<Link className={styles.link} to="/returns_refunds">
							{t("returns_refunds")}
						</Link>
					</nav>
					<nav className={styles.nav}>
						<p>
							2024 <span className={styles.koloryt}>KOLORYT</span>
						</p>
						<Link className={styles.link} to="/privacy_policy">
							{t("privacy_policy")}
						</Link>
						<p className={styles.payment}>
<<<<<<< HEAD
							{t("payment")}: {/* Localized text */}
=======
							{t("payment")}:
>>>>>>> 290febb3
							<img src={VisaImg} alt="visa icon" />
						</p>
						<LanguageDropDown />
					</nav>
				</div>
			</PageContainer>
		</footer>
	);
};<|MERGE_RESOLUTION|>--- conflicted
+++ resolved
@@ -16,10 +16,6 @@
 				<div className={styles.content}>
 					<nav className={styles.nav}>
 						<p className={styles.title}>{t("contact_us")}</p>{" "}
-<<<<<<< HEAD
-						{/* Localized text */}
-=======
->>>>>>> 290febb3
 						<Link className={styles.link} to="/contacts">
 							{t("contacts")}
 						</Link>
@@ -42,10 +38,6 @@
 					</nav>
 					<nav className={styles.nav}>
 						<p className={styles.title}>{t("info")}</p>{" "}
-<<<<<<< HEAD
-						{/* Localized text */}
-=======
->>>>>>> 290febb3
 						<Link className={styles.link} to="/about">
 							{t("about_us")}
 						</Link>
@@ -64,11 +56,7 @@
 							{t("privacy_policy")}
 						</Link>
 						<p className={styles.payment}>
-<<<<<<< HEAD
-							{t("payment")}: {/* Localized text */}
-=======
 							{t("payment")}:
->>>>>>> 290febb3
 							<img src={VisaImg} alt="visa icon" />
 						</p>
 						<LanguageDropDown />
