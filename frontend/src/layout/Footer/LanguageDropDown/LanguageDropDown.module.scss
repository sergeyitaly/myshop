@import "../../../variables";

.menuContainer {
  position: relative;
  max-width: 170px;
}

.menuList {
  position: absolute;
  display: flex;
  flex-direction: column;
  gap: 10px;
  border-radius: 5px;
  bottom: 100%;
  background: $color-background;
  padding: 5px;
  box-shadow: $shadow-main;
}

.flag {
  width: 15px;
  height: 15px;
}

.button {
<<<<<<< HEAD
  padding-left: 0;
  &:hover {
    background: inherit;
  }

  @media (max-width: $screen-mobile) {
    font-size: 11px;
    font-weight: 600;
  }
}

.dropDownButton {
  display: flex;
  gap: 5px;
  align-items: center;
=======
    padding-left: 0;
    &:hover {
        background: inherit;
    }

    @media (max-width: $screen-mobile) {
        font-size: 12px;
        font-weight: 600;
    }

}

.dropDownButton {
    display: flex;
    gap: 5px;
    align-items: center;
>>>>>>> 4185a2b5
}

.arrow {
  transform: rotate(90deg);
  height: 15px;
  transition: 0.2s;
  &.active {
    transform: rotate(-90deg);
  }
}<|MERGE_RESOLUTION|>--- conflicted
+++ resolved
@@ -1,52 +1,37 @@
-@import "../../../variables";
+
+@import '../../../variables';
 
 .menuContainer {
-  position: relative;
-  max-width: 170px;
+    position: relative;
+    max-width: 170px;
+
 }
 
 .menuList {
-  position: absolute;
-  display: flex;
-  flex-direction: column;
-  gap: 10px;
-  border-radius: 5px;
-  bottom: 100%;
-  background: $color-background;
-  padding: 5px;
-  box-shadow: $shadow-main;
+    position: absolute;
+    display: flex;
+    flex-direction: column;
+    gap: 10px;
+    border-radius: 5px;
+    bottom: 100%;
+    background: $color-background;
+    padding: 5px;
+    box-shadow: $shadow-main;
 }
 
 .flag {
-  width: 15px;
-  height: 15px;
+    width: 15px;
+    height: 15px;
 }
 
 .button {
-<<<<<<< HEAD
-  padding-left: 0;
-  &:hover {
-    background: inherit;
-  }
-
-  @media (max-width: $screen-mobile) {
-    font-size: 11px;
-    font-weight: 600;
-  }
-}
-
-.dropDownButton {
-  display: flex;
-  gap: 5px;
-  align-items: center;
-=======
     padding-left: 0;
     &:hover {
         background: inherit;
     }
 
     @media (max-width: $screen-mobile) {
-        font-size: 12px;
+        font-size: 11px;
         font-weight: 600;
     }
 
@@ -56,14 +41,13 @@
     display: flex;
     gap: 5px;
     align-items: center;
->>>>>>> 4185a2b5
 }
 
 .arrow {
-  transform: rotate(90deg);
-  height: 15px;
-  transition: 0.2s;
-  &.active {
-    transform: rotate(-90deg);
-  }
+    transform: rotate(90deg);
+    height: 15px;
+    transition: .2s;
+    &.active {
+        transform: rotate(-90deg);
+    }
 }