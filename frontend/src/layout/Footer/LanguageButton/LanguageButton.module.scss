--- conflicted
+++ resolved
@@ -15,10 +15,7 @@
         gap: 5px;
         padding: 5px 0px;
     }
-<<<<<<< HEAD
-=======
 
->>>>>>> 4185a2b5
 }
 
 .flag {
