import { BurgerMenu } from "../../components/BurgerMenu/BurgerMenu";
import { Logo } from "../../components/Logo/Logo";
import { Navigation } from "../../components/Navigation/Navigation";
import { useBasket } from "../../hooks/useBasket";
import { IconButton } from "../../components/UI/IconButton/IconButton";
import { PageContainer } from "../../components/containers/PageContainer";
import { SearchWindow } from "../../components/SearchWindow/SearchWindow";
import { useSearch } from "../../hooks/useSearch";
import { useLocation, useNavigate } from "react-router-dom";
import { ROUTE } from "../../constants";
import { Product } from "../../models/entities";
import { AnimatePresence } from "framer-motion";
import clsx from "clsx";
import styles from "./Header.module.scss";

interface HeaderProps {
	basketLoadingStatus: boolean;
}

export const Header = ({ basketLoadingStatus }: HeaderProps) => {
	const { openBasket, productQty } = useBasket();

	const {
		open,
		value,
		debounceValue,
		toggleSearchBar,
		handleChange,
		closeSearchBar,
	} = useSearch();
	const navigate = useNavigate();
	const location = useLocation(); 
	const headerClassName =
		location.pathname === "/sendcontacts"
			? `${styles.header} ${styles.noBorder}`
			: styles.header;

	const handleClickProduct = (product: Product) => {
<<<<<<< HEAD
		navigate(`${ROUTE.PRODUCT}${product.id}`);
		closeSearchBar();
	};
=======
		navigate(`${ROUTE.PRODUCT}${product.id_name}`);
		closeSearchBar();
	};
	
>>>>>>> 290febb3

	return (
		<header
			className={clsx(headerClassName, {
<<<<<<< HEAD
				[styles.noLine]: location.pathname === "/thank",
=======
				[styles.noLine]: location.pathname === "/thank" || location.pathname ==="/thank_for_feedback",
>>>>>>> 290febb3
			})}
		>
			<PageContainer className={styles.container}>
				<BurgerMenu />
				<Logo className={styles.logo} />
				<Navigation />
				<div className={styles.control}>
					<IconButton
						className={styles.headerButton}
						iconName="search"
						onClick={toggleSearchBar}
					/>
					<IconButton
						disabled={basketLoadingStatus}
						className={styles.headerButton}
						iconName="cart"
						badgeValue={productQty}
						onClick={openBasket}
					/>
				</div>
			</PageContainer>
			<AnimatePresence>
				{open && (
					<SearchWindow
						value={value}
						queryText={debounceValue}
						onChange={handleChange}
						onClickClose={closeSearchBar}
						onClickProduct={handleClickProduct}
					/>
				)}
			</AnimatePresence>
		</header>
	);
};

export default Header;<|MERGE_RESOLUTION|>--- conflicted
+++ resolved
@@ -36,25 +36,14 @@
 			: styles.header;
 
 	const handleClickProduct = (product: Product) => {
-<<<<<<< HEAD
-		navigate(`${ROUTE.PRODUCT}${product.id}`);
-		closeSearchBar();
-	};
-=======
 		navigate(`${ROUTE.PRODUCT}${product.id_name}`);
 		closeSearchBar();
 	};
-	
->>>>>>> 290febb3
 
 	return (
 		<header
 			className={clsx(headerClassName, {
-<<<<<<< HEAD
-				[styles.noLine]: location.pathname === "/thank",
-=======
 				[styles.noLine]: location.pathname === "/thank" || location.pathname ==="/thank_for_feedback",
->>>>>>> 290febb3
 			})}
 		>
 			<PageContainer className={styles.container}>
