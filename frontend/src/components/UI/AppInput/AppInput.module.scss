--- conflicted
+++ resolved
@@ -1,39 +1,6 @@
-@import "../../../variables";
+
+@import '../../../variables';
 .input {
-<<<<<<< HEAD
-  border-radius: 7px;
-  border: 1px solid $color-gray-100;
-  padding: clamp(0.5rem, 0.213vw + 0.434rem, 0.625rem);
-  outline: 2px solid transparent;
-  width: 100%;
-  transition: 0.3s;
-
-  &:focus {
-    outline-color: $color-blue;
-  }
-}
-
-.label {
-  position: relative;
-  margin: 5px 0;
-
-  span {
-    position: absolute;
-    //top: 50%;
-    transform: translateY(-50%);
-    left: clamp(0.5rem, 0.213vw + 0.434rem, 0.625rem);
-    font-size: clamp(0.875rem, 0.213vw + 0.809rem, 1rem);
-    color: $color-gray-300;
-    background: $color-background;
-    padding: 0 7px;
-    transition: 0.2s;
-  }
-
-  .activeSpan {
-    top: 0;
-    transform: translateY(-50%);
-  }
-=======
     border-radius: 7px;
     border: 1px solid $color-gray-100;
     padding: clamp(0.5rem, 0.213vw + 0.434rem, 0.625rem);
@@ -76,36 +43,22 @@
         top: 0;
         transform: translateY(-50%);
     }
->>>>>>> 4185a2b5
 }
 
 .error {
-  input {
-    border-color: $color-error;
-    &:focus {
-      outline-color: $color-error;
+    input {
+        border-color: $color-error;
+        &:focus {
+            outline-color: $color-error;
+        }
     }
-  }
 
-  span {
-    color: $color-error;
-  }
+    span {
+        color: $color-error;;
+    }
 }
 
 .errorMessage {
-<<<<<<< HEAD
-  z-index: 1;
-  //position: absolute;
-  //border: 1px solid $color-error;
-  padding: 0 10px;
-  border-radius: 7px;
-  font-size: 14px;
-  background: $color-background;
-  bottom: 0;
-  left: 10px;
-  color: $color-error;
-  margin-bottom: 5px;
-=======
     z-index: 1;
 //<<<<<<< HEAD
     //position: absolute;
@@ -124,5 +77,4 @@
 //    margin-top: 2px;
 //    color: $color-error
 //>>>>>>> 8a014415d487d5b8dfaa15940665f35a585fcdea
->>>>>>> 4185a2b5
 }