--- conflicted
+++ resolved
@@ -1,45 +1,31 @@
 .container {
-  flex-grow: 1;
-  width: 80%;
+    flex-grow: 1;
+    width: 80%;
 }
 
 .productInfo {
-  grid-column: span 5;
-  grid-row: span 2;
-  display: flex;
-  flex-direction: column;
-  gap: clamp(0.938rem, 2.128vw + 0.273rem, 2.188rem);
-  container-type: inline-size;
+    grid-column: span 5;
+    grid-row: span 2;
+    display: flex;
+    flex-direction: column;
+    gap: clamp(0.938rem, 2.128vw + 0.273rem, 2.188rem);
+    container-type: inline-size;
 }
 
 .description {
-  h3 {
-    font-size: clamp(16px, 2.5vw, 32px);
-    font-weight: 400;
-    margin-bottom: clamp(8px, 2vw, 25px);
-  }
+    h3{ 
+        font-size: clamp(16px, 2.5vw, 32px);
+        font-weight: 400;
+        margin-bottom: clamp(8px, 2vw, 25px);
+    }
 
-  p {
-    font-size: clamp(14px, 1.5vw, 20px);
-    font-weight: 400;
-  }
+    p{
+        font-size: clamp(14px, 1.5vw, 20px);
+        font-weight: 400;
+    }
 }
 
 .applyDropdown {
-<<<<<<< HEAD
-  grid-column: -1/-6;
-}
-
-.description_skeleton_header {
-  height: clamp(16px, 2.5vw, 32px);
-  max-width: 250px;
-  margin-bottom: clamp(8px, 2vw, 25px);
-}
-
-.description_skeleton_paragraph {
-  height: clamp(14px, 1.5vw, 20px);
-  margin-bottom: clamp(4px, 1vw, 18px);
-=======
 grid-column: -1/-6;
 }
 
@@ -52,5 +38,4 @@
 .description_skeleton_paragraph {
     height: clamp(14px, 1.5vw, 20px);
     margin-bottom:  clamp(4px, 1vw, 18px);
->>>>>>> 4185a2b5
 }