--- conflicted
+++ resolved
@@ -1,67 +1,6 @@
 @import "../../../../variables";
 
 @mixin disabled-button-styles {
-<<<<<<< HEAD
-  cursor: not-allowed;
-  color: $color-gray-500;
-  border: none;
-  background-color: $color-gray-200;
-}
-
-.container {
-  font-size: 1em;
-  display: grid;
-  gap: clamp(0.938rem, 2.128vw + 0.273rem, 2.188rem) clamp(16px, 2vw, 24px);
-  grid-template-columns: 1fr 1fr;
-  grid-template-areas:
-    "title price"
-    "availability ."
-    "color color"
-    "size size"
-    "add buy";
-}
-
-.title {
-  grid-area: title;
-  font-weight: 500;
-  font-size: clamp(20px, 2.5vw, 36px);
-}
-
-.title_skeleton {
-  height: clamp(20px, 2.5vw, 36px);
-}
-
-.price {
-  position: relative;
-  grid-area: price;
-  font-weight: 500;
-  font-size: clamp(20px, 2.5vw, 32px);
-  justify-self: end;
-  align-self: start;
-}
-
-.price_skeleton {
-  height: clamp(20px, 2.5vw, 32px);
-  max-width: 200px;
-  width: 100%;
-}
-
-.color {
-  grid-area: color;
-}
-
-.sizeArea {
-  grid-area: size;
-  display: flex;
-  gap: 17px;
-}
-
-.add {
-  grid-area: add;
-  &[disabled] {
-    @include disabled-button-styles;
-  }
-=======
 	cursor: not-allowed;
 	color: $color-gray-500;
 	border: none;
@@ -104,15 +43,8 @@
 	height: clamp(20px, 2.5vw, 32px);
 	max-width: 200px;
 	width: 100%;
->>>>>>> 4185a2b5
 }
 
-.buy {
-  grid-area: buy;
-  &[disabled] {
-    @include disabled-button-styles;
-  }
-}
 
 
 .color {
@@ -140,15 +72,6 @@
 }
 
 @container (max-width: 363px) {
-<<<<<<< HEAD
-  .add,
-  .buy {
-    font-size: 16px;
-    &[disabled] {
-      @include disabled-button-styles;
-    }
-  }
-=======
 	.add,
 	.buy {
 		font-size: 16px;
@@ -156,7 +79,6 @@
 			@include disabled-button-styles;
 		}
 	}
->>>>>>> 4185a2b5
 }
 
 .counter {
@@ -164,20 +86,6 @@
 }
 
 .discount {
-<<<<<<< HEAD
-  text-align: end;
-  position: absolute;
-  bottom: -2px;
-  right: 0;
-  text-decoration: line-through;
-  color: $color-gray-200;
-  font-size: 0.8em;
-  transform: translateY(90%);
-}
-
-.button_skeleton {
-  height: clamp(1.875rem, 1.596vw + 1.376rem, 2.813rem);
-=======
 	text-align: end;
 	position: absolute;
 	bottom: -2px;
@@ -190,5 +98,4 @@
 
 .button_skeleton {
 	height: clamp(1.875rem, 1.596vw + 1.376rem, 2.813rem);
->>>>>>> 4185a2b5
 }