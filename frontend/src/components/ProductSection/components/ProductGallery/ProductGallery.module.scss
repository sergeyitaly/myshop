@import "../../../../variables";

.container {
  flex-grow: 1;
  width: 100%;
  container-type: inline-size;
}

.descktopMode {
  display: flex;
  gap: 20px;
}

.imageListContainer {
  position: relative;
  flex-basis: 100px;
  overflow: auto;

  &::-webkit-scrollbar {
    width: 0px;
    height: 0px;
  }
}

.img {
  object-fit: cover;
  width: 100%;
  height: 100%;
  max-height: 80vh;
  max-width: 90vw;
}

.imageList {
  position: absolute;
  display: flex;
  flex-direction: column;
  gap: 10px;
  top: 0;
  left: 0;
}

.previevBox {
  width: 100px;
}

.currentImageContainer {
  position: relative;
}

.zoomButton {
  position: absolute;
  top: 10px;
  left: 10px;
  svg {
    fill: $color-button;
  }
}

.modalContent {
  display: block;
  position: absolute;
  top: 50%;
  left: 50%;
  transform: translate(-50%, -50%);
  max-height: 90%;
  max-width: 90%;
}

.plug {
  position: absolute;
  right: 10px;
  top: 10px;
}

@container (max-width: 510px) {
  .imageListContainer {
    flex-basis: 90px;
  }

  .previevBox {
    width: 90px;
  }
}

@container (max-width: 490px) {
  .imageListContainer {
    flex-basis: 80px;
  }

  .previevBox {
    width: 80px;
  }
}

@container (max-width: 450px) {
  .descktopMode {
    flex-direction: column;
  }

  .imageListContainer {
    order: 1;
  }

  .imageList {
    flex-direction: row;
  }
}

.currentImageContainer {
  flex-grow: 1;
}

.slider {
<<<<<<< HEAD
  & :global(.swiper-pagination-bullet-active) {
    background-color: $color-gray-400;
  }
}

.current_image_skeleton {
  padding-top: 70%;
}

.previev_box_skeleton {
  height: 80px;
=======
	& :global(.swiper-pagination-bullet-active) {
		background-color: $color-gray-400;
	}
}

.current_image_skeleton {
	padding-top: 70%;
}

.previev_box_skeleton {
	height: 80px;
>>>>>>> 4185a2b5
}<|MERGE_RESOLUTION|>--- conflicted
+++ resolved
@@ -111,7 +111,6 @@
 }
 
 .slider {
-<<<<<<< HEAD
   & :global(.swiper-pagination-bullet-active) {
     background-color: $color-gray-400;
   }
@@ -123,10 +122,6 @@
 
 .previev_box_skeleton {
   height: 80px;
-=======
-	& :global(.swiper-pagination-bullet-active) {
-		background-color: $color-gray-400;
-	}
 }
 
 .current_image_skeleton {
@@ -135,5 +130,4 @@
 
 .previev_box_skeleton {
 	height: 80px;
->>>>>>> 4185a2b5
 }