@import "../../variables";

.section {
<<<<<<< HEAD
    //background-image: url('./vase.jpg');
    background-size: 50% 100%;
    background-position: right;
    background-repeat: no-repeat;
    padding: 30px 20px 0 20px;
    font-size: clamp(14px, 3vw, 36px);
    text-align: center;
}

.content {
    // font-family: "Capriola", sans-serif;
    max-width: min(950px, 94%);
    margin-inline: auto;
    text-align: center;
    margin-bottom: 70px;
}
=======
	font-size: clamp(12px, 3vw, 18px);
	line-height: 1.5;
	text-align: center;
	display: flex;
	flex-direction: column;
	align-items: center;
	margin-top: clamp(5px, 3vw, 40px);
}

.content {
	position: relative;
	max-width: 600px;
	margin-top: clamp(45px, 5vw + 10px, 90px);
	margin-bottom: clamp(30px, 5vw + 10px, 70px);
>>>>>>> 290febb3

	@media (max-width: 375px) {
		max-width: 100%;
	}

	@media (max-width: 500px) {
		max-width: 320px;
	}

	@media (min-width: 500px) and (max-width: 740px) {
		max-width: 380px;
	}
}

.vase {
	position: absolute;
	right: 0;
	top: 0;
	max-width: 80%;
	opacity: 0.9;
	height: auto;
	z-index: -1;
	transform: translate(0, 0);

	@media (max-width: 374.98px) {
		display: none;
	}

	@media (min-width: 375px) and (max-width: 499.98px) {
		max-width: 65%;
		transform: translate(20px, -30px);
	}

	@media (min-width: 500px) and (max-width: 740.98px) {
		transform: translate(50px, -50px);
	}

	@media (min-width: 741px) and (max-width: 800px) {
		max-width: 70%;
		transform: translate(50px, -50px);
	}

	@media (min-width: 801px) {
		transform: translate(90px, -90px);
	}
}

.blue {
	color: var(--blue);
	font-size: clamp(20px, 5vw, 30px);
}

.link {
	color: var(--blue);
	transition: 0.3s color;

	@media (min-width: $screen-mobile) {
		margin-bottom: 60px;
	}

	&:hover {
		border-bottom: 1px solid var(--blue);
	}
}<|MERGE_RESOLUTION|>--- conflicted
+++ resolved
@@ -1,100 +1,81 @@
 @import "../../variables";
 
 .section {
-<<<<<<< HEAD
-    //background-image: url('./vase.jpg');
-    background-size: 50% 100%;
-    background-position: right;
-    background-repeat: no-repeat;
-    padding: 30px 20px 0 20px;
-    font-size: clamp(14px, 3vw, 36px);
-    text-align: center;
+  font-size: clamp(12px, 3vw, 18px);
+  line-height: 1.5;
+  text-align: center;
+  display: flex;
+  flex-direction: column;
+  align-items: center;
+  margin-top: clamp(5px, 3vw, 40px);
 }
 
 .content {
-    // font-family: "Capriola", sans-serif;
-    max-width: min(950px, 94%);
-    margin-inline: auto;
-    text-align: center;
-    margin-bottom: 70px;
-}
-=======
-	font-size: clamp(12px, 3vw, 18px);
-	line-height: 1.5;
-	text-align: center;
-	display: flex;
-	flex-direction: column;
-	align-items: center;
-	margin-top: clamp(5px, 3vw, 40px);
-}
+  position: relative;
+  max-width: 600px;
+  margin-top: clamp(45px, 5vw + 10px, 90px);
+  margin-bottom: clamp(30px, 5vw + 10px, 70px);
 
-.content {
-	position: relative;
-	max-width: 600px;
-	margin-top: clamp(45px, 5vw + 10px, 90px);
-	margin-bottom: clamp(30px, 5vw + 10px, 70px);
->>>>>>> 290febb3
+  @media (max-width: 375px) {
+    max-width: 100%;
+  }
 
-	@media (max-width: 375px) {
-		max-width: 100%;
-	}
+  @media (max-width: 500px) {
+    max-width: 320px;
+  }
 
-	@media (max-width: 500px) {
-		max-width: 320px;
-	}
-
-	@media (min-width: 500px) and (max-width: 740px) {
-		max-width: 380px;
-	}
+  @media (min-width: 500px) and (max-width: 740px) {
+    max-width: 380px;
+  }
 }
 
 .vase {
-	position: absolute;
-	right: 0;
-	top: 0;
-	max-width: 80%;
-	opacity: 0.9;
-	height: auto;
-	z-index: -1;
-	transform: translate(0, 0);
+  position: absolute;
+  right: 0;
+  top: 0;
+  max-width: 80%;
+  opacity: 0.9;
+  height: auto;
+  z-index: -1;
+  transform: translate(0, 0);
 
-	@media (max-width: 374.98px) {
-		display: none;
-	}
+  @media (max-width: 374.98px) {
+    display: none;
+  }
 
-	@media (min-width: 375px) and (max-width: 499.98px) {
-		max-width: 65%;
-		transform: translate(20px, -30px);
-	}
+  @media (min-width: 375px) and (max-width: 499.98px) {
+    max-width: 65%;
+    transform: translate(20px, -30px);
+  }
 
-	@media (min-width: 500px) and (max-width: 740.98px) {
-		transform: translate(50px, -50px);
-	}
+  @media (min-width: 500px) and (max-width: 740.98px) {
+    transform: translate(50px, -50px);
+  }
 
-	@media (min-width: 741px) and (max-width: 800px) {
-		max-width: 70%;
-		transform: translate(50px, -50px);
-	}
+  @media (min-width: 741px) and (max-width: 800px) {
+    max-width: 70%;
+    transform: translate(50px, -50px);
+  }
 
-	@media (min-width: 801px) {
-		transform: translate(90px, -90px);
-	}
+  @media (min-width: 801px) {
+    transform: translate(90px, -90px);
+  }
 }
 
 .blue {
-	color: var(--blue);
-	font-size: clamp(20px, 5vw, 30px);
+  color: var(--blue);
+  font-size: clamp(20px, 5vw, 30px);
 }
 
 .link {
-	color: var(--blue);
-	transition: 0.3s color;
+  color: var(--blue);
+  transition: 0.3s color;
 
-	@media (min-width: $screen-mobile) {
-		margin-bottom: 60px;
-	}
+  @media (min-width: $screen-mobile) {
+    margin-bottom: 60px;
+  }
 
-	&:hover {
-		border-bottom: 1px solid var(--blue);
-	}
+  &:hover {
+    border-bottom: 1px solid var(--blue);
+  }
 }