--- conflicted
+++ resolved
@@ -9,10 +9,6 @@
 import earrings from "../../img/Rectangle 45.svg";
 import style from "./CarouselProductDesktop.module.scss";
 
-<<<<<<< HEAD
-
-=======
->>>>>>> 23592c61
 const CarouselProductDesktop: React.FC = () => {
   const settings: Settings = {
     customPaging: function (i: number) {
