import React from "react";
import Slider, { Settings } from "react-slick";
import "slick-carousel/slick/slick.css";
import "slick-carousel/slick/slick-theme.css";
import productImgMax from "../../img/Rectangle 45.svg";
import ringQueen from "../../img/Rectangle 45.svg";
import braceletQueen from "../../img/Rectangle 45.svg";
import ringsSet from "../../img/Rectangle 45.svg";
import earrings from "../../img/Rectangle 45.svg";
import style from "./CarouselProductDesktop.module.scss";

<<<<<<< HEAD
const CarouselProductDesktop = () => {
  const settings = {
=======
const CarouselProductDesktop: React.FC = () => {
  const settings: Settings = {
>>>>>>> 24c4b9ef
    customPaging: function (i: number) {
      let imgSrc;
      switch (i) {
        case 0:
          imgSrc = productImgMax;
          break;
        case 1:
          imgSrc = ringQueen;
          break;
        case 2:
          imgSrc = braceletQueen;
          break;
        case 3:
          imgSrc = ringsSet;
          break;
        case 4:
          imgSrc = earrings;
          break;
        default:
          imgSrc = productImgMax;
      }
      return <img src={imgSrc} alt={`Thumbnail ${i}`} />;
    },
    arrows: false,
    dots: true,
    dotsClass: "slick-dots slick-thumb",
    infinite: true,
    speed: 500,
    slidesToShow: 1,
    slidesToScroll: 1,
  };

  return (
    <div className={style.sliderContainer}>
      <div className={style.slider}>
        <Slider {...settings}>
          <div className={style.mainBox}>
            <img
              className={style.mainImg}
              src={productImgMax}
              alt="Product Image Max"
            />
          </div>
          <div>
            <img className={style.slickImg} src={ringQueen} alt="Ring Queen" />
          </div>
          <div>
            <img
              className={style.slickImg}
              src={braceletQueen}
              alt="Bracelet Queen"
            />
          </div>
          <div>
            <img className={style.slickImg} src={ringsSet} alt="Rings Set" />
          </div>
          <div>
            <img className={style.slickImg} src={earrings} alt="Earrings" />
          </div>
        </Slider>
      </div>
    </div>
  );
};

export default CarouselProductDesktop;<|MERGE_RESOLUTION|>--- conflicted
+++ resolved
@@ -9,13 +9,8 @@
 import earrings from "../../img/Rectangle 45.svg";
 import style from "./CarouselProductDesktop.module.scss";
 
-<<<<<<< HEAD
-const CarouselProductDesktop = () => {
-  const settings = {
-=======
 const CarouselProductDesktop: React.FC = () => {
   const settings: Settings = {
->>>>>>> 24c4b9ef
     customPaging: function (i: number) {
       let imgSrc;
       switch (i) {
