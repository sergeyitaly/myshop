--- conflicted
+++ resolved
@@ -8,10 +8,7 @@
 const CarouselProductMobile: React.FC = () => {
   const settings: Settings = {
     dots: true,
-<<<<<<< HEAD
-=======
     lazyLoad: "ondemand", // Specify lazyLoad as "ondemand" or "progressive"
->>>>>>> 7e49f59b
     infinite: true,
     speed: 500,
     slidesToShow: 1,
