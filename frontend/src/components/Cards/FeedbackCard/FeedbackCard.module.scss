--- conflicted
+++ resolved
@@ -1,17 +1,6 @@
-@import "../../../variables";
+@import '../../../variables';
 
 .card {
-<<<<<<< HEAD
-  background: $color-gray-450;
-  padding: 10px;
-}
-
-.buttons {
-  position: relative;
-  margin-bottom: clamp(0.875rem, 1.064vw + 0.543rem, 1.5rem);
-  display: flex;
-  gap: 20px;
-=======
     
     background: $color-gray-450;
     padding: 10px;
@@ -22,92 +11,52 @@
     margin-bottom: clamp(0.875rem, 1.064vw + 0.543rem, 1.5rem);
     display: flex;
     gap: 20px;
->>>>>>> 4185a2b5
 }
 
 .textarea {
-  font-family: "Inter", sans-serif;
-  font-size: clamp(0.75rem, 0.426vw + 0.617rem, 1rem);
-  max-width: 690px;
-  width: 100%;
-  height: clamp(5rem, 2.128vw + 4.335rem, 6.25rem);
-  padding: 10px;
-  border-radius: 10px;
-  border: none;
-  resize: none;
-  background-color: $color-gray-550;
-  outline: none;
-  transition: 0.5s;
-  margin-bottom: clamp(0.5rem, 0.851vw + 0.234rem, 1rem);
-  &:focus {
-    background: $color-background;
-  }
+    font-family: "Inter", sans-serif;
+    font-size: clamp(0.75rem, 0.426vw + 0.617rem, 1rem);
+    max-width: 690px;
+    width: 100%;
+    height: clamp(5rem, 2.128vw + 4.335rem, 6.25rem);
+    padding: 10px;
+    border-radius: 10px;
+    border: none;
+    resize: none;
+    background-color: $color-gray-550;
+    outline: none;
+    transition: .5s;
+    margin-bottom: clamp(0.5rem, 0.851vw + 0.234rem, 1rem);
+    &:focus {
+        background: $color-background;
+    }
 }
 
 .button {
-  background: $color-gray-100;
-  padding: 8px;
-  border-radius: 5px;
-  svg {
-    width: clamp(1.25rem, 0.851vw + 0.984rem, 1.75rem);
-    height: clamp(1.25rem, 0.851vw + 0.984rem, 1.75rem);
-  }
+    background: $color-gray-100;
+    padding: 8px;
+    border-radius: 5px;
+    svg {
+        width: clamp(1.25rem, 0.851vw + 0.984rem, 1.75rem);
+        height: clamp(1.25rem, 0.851vw + 0.984rem, 1.75rem);
+    }
+  
 }
 
 .active {
-  background: $color-button;
-  svg {
-    fill: $color-background;
-  }
+    background: $color-button;
+    svg {
+        fill: $color-background;
+    }
 }
 
 .firstQuestion {
-  font-size: clamp(1rem, 0.851vw + 0.734rem, 1.5rem);
-  font-weight: 500;
-  margin-bottom: clamp(0.875rem, 1.064vw + 0.543rem, 1.5rem);
+    font-size: clamp(1rem, 0.851vw + 0.734rem, 1.5rem);
+    font-weight: 500;
+    margin-bottom: clamp(0.875rem, 1.064vw + 0.543rem, 1.5rem);
 }
 
 .secondQusetion {
-<<<<<<< HEAD
-  font-size: clamp(0.875rem, 0.638vw + 0.676rem, 1.25rem);
-  font-weight: 500;
-  margin-bottom: 10px;
-}
-
-.commentText {
-  height: clamp(0.875rem, 0.638vw + 0.676rem, 1.25rem);
-  margin-bottom: 10px;
-  max-width: 400px;
-}
-
-.buttonSkeleton {
-  width: clamp(2.5rem, 0.319vw + 2.4rem, 2.688rem);
-  height: clamp(2.5rem, 0.319vw + 2.4rem, 2.688rem);
-}
-
-.skeletonTitle {
-  height: clamp(1rem, 0.851vw + 0.734rem, 1.5rem);
-  margin-bottom: clamp(0.875rem, 1.064vw + 0.543rem, 1.5rem);
-  max-width: 300px;
-}
-
-.error_plug {
-  position: absolute;
-  top: 8px;
-  left: clamp(14.438rem, 2.553vw + 13.64rem, 15.938rem);
-  font-size: clamp(0.75rem, 0.426vw + 0.617rem, 1rem);
-  background: $color-background;
-  padding: 5px;
-  border: 1px solid $color-error;
-  border-radius: 5px;
-  color: $color-error;
-
-  @media (max-width: $screen-smallMobile) {
-    top: 35px;
-    left: 10px;
-    padding: 1px 5px;
-  }
-=======
     font-size: clamp(0.875rem, 0.638vw + 0.676rem, 1.25rem);
     font-weight: 500;
     margin-bottom: 10px;
@@ -146,5 +95,4 @@
         left: 10px;
         padding: 1px 5px;
     }
->>>>>>> 4185a2b5
 }