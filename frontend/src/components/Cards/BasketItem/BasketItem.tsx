import { useTranslation } from "react-i18next";
import { useAppTranslator } from "../../../hooks/useAppTranslator";
import { countDiscountPrice } from "../../../functions/countDiscountPrice";
import { formatPrice } from "../../../functions/formatPrice";
import { Color, Product } from "../../../models/entities";
import { AppImage } from "../../AppImage/AppImage";
import { Counter } from "../../Counter/Counter";
import { Plug } from "../../Plug/Plug";
import { ProductVariants } from "../../ProductVariants/ProductVariants";
import { IconButton } from "../../UI/IconButton/IconButton";
import styles from "./BasketItem.module.scss";

interface BasketItemProps {
	product: Product;
	qty: number;
	color: Color;
	size: string;
	stock: number;
	onClickDelete: (product: Product) => void;
	onClickName?: (product: Product) => void;
	onClickPhoto?: (product: Product) => void;
	onChangeCounter?: (product: Product, qty: number) => void;
}

export const BasketItem = ({
	product,
	size,
	qty,
	stock,
	onClickDelete,
	onClickName,
	onClickPhoto,
	onChangeCounter,
}: BasketItemProps) => {
	const { t } = useTranslation();
	const { getTranslatedProductName, getTranslatedColorName } =
		useAppTranslator();

	const { photo, photo_thumbnail_url, price, currency, discount } =
		product;

	const handleClickDelete = () => {
		onClickDelete && onClickDelete(product);
	};

	const handleClickName = () => {
		onClickName && onClickName(product);
	};

	const handleClickPhoto = () => {
		onClickPhoto && onClickPhoto(product);
	};

	const handleChangeCounter = (value: number) => {
		onChangeCounter && onChangeCounter(product, value);
	};

	const discountPrice = product ? countDiscountPrice(price, discount) : null;

	return (
		<div className={styles.container}>
			<button className={styles.imgWrapper} onClick={handleClickPhoto}>
				<AppImage
					src={photo}
					previewSrc={photo_thumbnail_url}
					alt={getTranslatedProductName(product)}
				/>
				{discountPrice && <Plug className={styles.plug} />}
			</button>
			<div className={styles.info} style={{justifyContent:"justifyContent"}}>
				<div className={styles.header}>
					<h4 className={styles.title} onClick={handleClickName} style={{fontSize:"17px", marginBottom:'7px',
						width:"90%"}}>
						{getTranslatedProductName(product)}
					</h4>{" "}
					<IconButton
						className={styles.icon}
						iconName="delete"
						onClick={handleClickDelete}
					/>
				</div>
				<ProductVariants
					className={styles.characteristic}
					title={t("color")}
					value={getTranslatedColorName(product)}
				>
				</ProductVariants>
				<div className={styles.counterBox}>
					<div style={{display:'flex', flexDirection:'row', fontSize:'15px'}}>
						<div className={styles.sizeLabel}>{t("size")}:</div>
						<div> &nbsp; {size}</div>
					</div>
					<div style={{ fontSize: '0.75rem' }}>
						<Counter
							className={styles.selfTop}
							value={qty}
							onChangeCounter={handleChangeCounter}
						/>
<<<<<<< HEAD
					</div>


=======
					</ProductVariants>
					<Counter
						className={styles.selfTop}
						value={qty}
						stock={stock}
						onChangeCounter={handleChangeCounter}
					/>
>>>>>>> b6800be2
				</div>
				<div className={styles.control}>
					<p>{formatPrice(price, currency)}</p>
					{discountPrice && (
						<p className={styles.discountPrice}>
							{formatPrice(discountPrice, currency)}
						</p>
					)}
				</div>
			</div>
		</div>
	);
};<|MERGE_RESOLUTION|>--- conflicted
+++ resolved
@@ -90,26 +90,46 @@
 						<div className={styles.sizeLabel}>{t("size")}:</div>
 						<div> &nbsp; {size}</div>
 					</div>
-					<div style={{ fontSize: '0.75rem' }}>
-						<Counter
-							className={styles.selfTop}
-							value={qty}
-							onChangeCounter={handleChangeCounter}
-						/>
-<<<<<<< HEAD
-					</div>
 
+						{/*/>*/}
+{/*<<<<<<< HEAD*/}
+{/*					</div>*/}
 
-=======
-					</ProductVariants>
-					<Counter
-						className={styles.selfTop}
-						value={qty}
-						stock={stock}
-						onChangeCounter={handleChangeCounter}
+						{/*<div style={{ fontSize: '0.75rem' }}>*/}
+						{/*	<Counter*/}
+						{/*		className={styles.selfTop}*/}
+						{/*		value={qty}*/}
+						{/*		onChangeCounter={handleChangeCounter}*/}
+{/*=======*/}
+{/*					</ProductVariants>*/}
+{/*					<Counter*/}
+{/*						className={styles.selfTop}*/}
+{/*						value={qty}*/}
+{/*						stock={stock}*/}
+{/*						onChangeCounter={handleChangeCounter}*/}
+{/*					/>*/}
+{/*>>>>>>> 8a014415d487d5b8dfaa15940665f35a585fcdea*/}
+				</div>
+			<div className={styles.counterBox}>
+				<ProductVariants
+					className={styles.characteristic}
+					title={t("size")}
+				>
+					<ValueBox
+						className={styles.noPointer}
+						key={size}
+						value={size}
+						title={size}
+						isActive
 					/>
->>>>>>> b6800be2
-				</div>
+				</ProductVariants>
+				<Counter
+					className={styles.selfTop}
+					value={qty}
+					stock={stock}
+					onChangeCounter={handleChangeCounter}
+				/>
+			</div>
 				<div className={styles.control}>
 					<p>{formatPrice(price, currency)}</p>
 					{discountPrice && (
