import React, { useState } from 'react'; // Make sure to import React
import styles from './style.module.scss';
import image from './Rectangle 88.svg';
import positiveIcon from './+.svg';
import negativeIcon from './Line 18.svg';

interface Product {
  id: number;
  name: string;
  material: string;
  price: number;
  quantity: number;
  imageUrl: string;
}

const CartModal: React.FC<{ onClose: () => void }> = ({ onClose }) => {
    const [cartItems] = useState<Product[]>([
        {
            id: 1,
            name: 'Кольє Інвіда',
            material: 'Срібло 925 проби ',
            price: 7500,
            quantity: 1,
            imageUrl: image,
        }
    ]);

    const total = cartItems.reduce((acc, item) => acc + item.price, 0);
    const [counter, setCounter] = useState(1);

  const handleDecrementCounter = () => {
    if (counter === 1) return;
    setCounter(counter - 1);
  };

  // const onToggleVisibility = () => {
  //     setIsVisible(!isVisible);
  // };
  // const onToggleVisibility1 = () => {
  //     setIsVisible1(!isVisible1);
  // };

    return (
        <div className={styles.modalBackground}>
            <div className={styles.modalContent}>
                <div>
                    <span className={styles.closeButton} onClick={onClose}>&times;</span>
                    <h2> Корзина </h2>
                    <ul>
                        {cartItems.map(item => (
                            <li key={item.id}>
                                <div className={styles.cartItem}>
                                    <div>
                                        <img src={item.imageUrl} alt={item.name}  />
                                    </div>
                                    <div>
                                        <div>{item.name}</div>
                                        <div>{item.material}</div>
                                        <div className={styles.setColor}>
                                            <div className={styles.firstColor} />
                                            <div className={styles.secondColor} />
                                        </div>
                                        <div>
                                            <p className={styles.size}>Розмір:</p>
                                            <div className={styles.selectSize}>
                                                <div className={styles.sizeNumber}>
                                                    <div className={styles.firstSizeBox}>30</div>
                                                    <div className={styles.secondSizeBox}>40</div>
                                                </div>
                                                <div className={styles.counter}>
                                                    <button
                                                        className={styles.decCount}
                                                        onClick={handleDecrementCounter}
                                                    >
                                                        <img
                                                            src={negativeIcon}
                                                            alt="-"
                                                        />
                                                    </button>
                                                    <p className={styles.count}>{counter}</p>
                                                    <button
                                                        className={styles.inkCount}
                                                        onClick={handleIncrementCounter}
                                                    >
                                                        <img
                                                            src={positiveIcon}
                                                            alt="+"
                                                        />
                                                    </button>
                                                </div>
                                            </div>
                                        </div>
                                        <p> В наявності </p>
                                        <div>{item.price} грн.</div>
                                    </div>
                                </div>
                            </li>
                        ))}
                    </ul>
<<<<<<< HEAD
                </div>
                <div>
                    <p>Загальна вартість ${total}</p>
                    <button className={styles.to_order}>Оформити замовлення</button>
                </div>
            </div>
        </div>
        <div>
          <p>Загальна вартість ${total}</p>
          <button className={styles.to_order}>Оформити замовлення</button>
=======
                </div>
                <div>
                    <p>Загальна вартість ${total}</p>
                    <button className={styles.to_order}>Оформити замовлення</button>
                </div>
            </div>
>>>>>>> 8befe1b5
        </div>
      </div>
    </div>
  );
};

export default CartModal;<|MERGE_RESOLUTION|>--- conflicted
+++ resolved
@@ -97,7 +97,6 @@
                             </li>
                         ))}
                     </ul>
-<<<<<<< HEAD
                 </div>
                 <div>
                     <p>Загальна вартість ${total}</p>
@@ -105,18 +104,6 @@
                 </div>
             </div>
         </div>
-        <div>
-          <p>Загальна вартість ${total}</p>
-          <button className={styles.to_order}>Оформити замовлення</button>
-=======
-                </div>
-                <div>
-                    <p>Загальна вартість ${total}</p>
-                    <button className={styles.to_order}>Оформити замовлення</button>
-                </div>
-            </div>
->>>>>>> 8befe1b5
-        </div>
       </div>
     </div>
   );
