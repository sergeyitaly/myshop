<<<<<<< HEAD
import { AboutUsSection } from "../components/AboutUsSection/AboutUsSection";
import { HeroSection } from "../components/HeroSection/HeroSection";
import styles from "./home.module.scss"
import CarouselCeramic from "../components/Carousels/CarouselCeramic/CarouselCeramic";
import CarouselNewProduct from "../components/Carousels/CarouselNewProduct/CarouselNewProduct";
import CarouselFilters from "../components/Carousels/CarouselFilters/CarouselFilters";
=======
import { AboutUsSection } from '../components/AboutUsSection/AboutUsSection';
import { HeroSection } from '../components/HeroSection/HeroSection';
import styles from './home.module.scss';
>>>>>>> f4db7aae

export const Home = () => {
    return (
        <main className={styles.main}>
            <HeroSection />
            <CarouselCeramic />
            <CarouselNewProduct />
            <CarouselFilters />
            <AboutUsSection />
        </main>
    );
};<|MERGE_RESOLUTION|>--- conflicted
+++ resolved
@@ -1,23 +1,41 @@
-<<<<<<< HEAD
 import { AboutUsSection } from "../components/AboutUsSection/AboutUsSection";
-import { HeroSection } from "../components/HeroSection/HeroSection";
 import styles from "./home.module.scss"
 import CarouselCeramic from "../components/Carousels/CarouselCeramic/CarouselCeramic";
 import CarouselNewProduct from "../components/Carousels/CarouselNewProduct/CarouselNewProduct";
 import CarouselFilters from "../components/Carousels/CarouselFilters/CarouselFilters";
-=======
-import { AboutUsSection } from '../components/AboutUsSection/AboutUsSection';
 import { HeroSection } from '../components/HeroSection/HeroSection';
-import styles from './home.module.scss';
->>>>>>> f4db7aae
+import {AllCollection, Discount, Popular} from "../components/Carousels/Mobil/Mobile";
+import {useEffect, useState} from "react";
 
 export const Home = () => {
+
+    const [isMobile, setIsMobile] = useState(false);
+
+    useEffect(() => {
+        const handleResize = () => {
+            setIsMobile(window.innerWidth < 600);
+        };
+
+        handleResize();
+        window.addEventListener("resize", handleResize);
+        return () => {
+            window.removeEventListener("resize", handleResize);
+        };
+    }, []);
     return (
         <main className={styles.main}>
             <HeroSection />
             <CarouselCeramic />
             <CarouselNewProduct />
-            <CarouselFilters />
+            {isMobile ? (
+                <>
+                    <AllCollection />
+                    <Popular />
+                    <Discount />
+                </>
+            ) : (
+                <CarouselFilters />
+            )}
             <AboutUsSection />
         </main>
     );
