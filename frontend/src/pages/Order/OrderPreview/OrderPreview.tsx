<<<<<<< HEAD
import clsx from 'clsx'
import { useBasket } from '../../../hooks/useBasket'
import styles from './OrderPreview.module.scss'
import { formatPrice } from '../../../functions/formatPrice'
import { OrderItemCard } from '../../../components/Cards/OrderItemCard/OrderItemCard'
import { ROUTE } from '../../../constants'
import { Product } from '../../../models/entities'
import { useNavigate } from 'react-router-dom'
import {useTranslation} from "react-i18next";
=======
import { useNavigate } from "react-router-dom";
import clsx from "clsx";
import { useBasket } from "../../../hooks/useBasket";
import { formatPrice } from "../../../functions/formatPrice";
import { OrderItemCard } from "../../../components/Cards/OrderItemCard/OrderItemCard";
import { ROUTE } from "../../../constants";
import { Product } from "../../../models/entities";
import { useTranslation } from "react-i18next";
import styles from "./OrderPreview.module.scss";
>>>>>>> 628f8afa

interface OrderPreviewProps {
	className?: string;
}

<<<<<<< HEAD


export const OrderPreview = ({
    className
}: OrderPreviewProps) => {

    const navigate = useNavigate();
    const { t } = useTranslation(); // Initialize useTranslation


    const { basketItems, totalPrice, deleteFromBasket, changeCounter} = useBasket()

    const handleClickCard = (product: Product) => {
        navigate(ROUTE.PRODUCT+product.id)
    }


    return (
        <div className={clsx(className, styles.container )}>
            <div className={styles.spaceBetween}>
                <h2 className={styles.text}>{t('order_preview')}</h2>
            </div>
            <div className={styles.content}>
            {
                basketItems.map(({product, qty}) => (
                    product &&
                    <OrderItemCard 
                        key={product.id}
                        product={product}
                        qty={qty}
                        onClickDelete={deleteFromBasket}
                        onChangeCounter={(val) => changeCounter(product, val)}
                        onClickName={handleClickCard}
                        onClickPhoto={handleClickCard}
                    />
                ))
            }

            </div>
            <div className={styles.spaceBetween}>
                <p className={styles.text}>{t('total_sum')}</p>
                <p className={styles.text}>{formatPrice(totalPrice, 'UAH')}</p>
            </div>
        </div>
    )
}
=======
export const OrderPreview = ({ className }: OrderPreviewProps) => {
	const navigate = useNavigate();
	const { t } = useTranslation();

	const { basketItems, totalPrice, deleteFromBasket, changeCounter } =
		useBasket();

	const handleClickCard = (product: Product) => {
		navigate(ROUTE.PRODUCT + product.id);
	};

	return (
		<div className={clsx(className, styles.container)}>
			<div className={styles.spaceBetween}>
				<h2 className={styles.text}>{t("order")}</h2>
			</div>
			<div className={styles.content}>
				{basketItems.map(
					({ product, qty }) =>
						product && (
							<OrderItemCard
								key={product.id}
								product={product}
								qty={qty}
								onClickDelete={deleteFromBasket}
								onChangeCounter={(val) =>
									changeCounter(product, val)
								}
								onClickName={handleClickCard}
								onClickPhoto={handleClickCard}
							/>
						)
				)}
			</div>
			<div className={styles.spaceBetween}>
				<p className={styles.text}>{t("total_price")}</p>
				<p className={styles.text}>{formatPrice(totalPrice, "UAH")}</p>
			</div>
		</div>
	);
};
>>>>>>> 628f8afa
<|MERGE_RESOLUTION|>--- conflicted
+++ resolved
@@ -1,4 +1,3 @@
-<<<<<<< HEAD
 import clsx from 'clsx'
 import { useBasket } from '../../../hooks/useBasket'
 import styles from './OrderPreview.module.scss'
@@ -8,23 +7,10 @@
 import { Product } from '../../../models/entities'
 import { useNavigate } from 'react-router-dom'
 import {useTranslation} from "react-i18next";
-=======
-import { useNavigate } from "react-router-dom";
-import clsx from "clsx";
-import { useBasket } from "../../../hooks/useBasket";
-import { formatPrice } from "../../../functions/formatPrice";
-import { OrderItemCard } from "../../../components/Cards/OrderItemCard/OrderItemCard";
-import { ROUTE } from "../../../constants";
-import { Product } from "../../../models/entities";
-import { useTranslation } from "react-i18next";
-import styles from "./OrderPreview.module.scss";
->>>>>>> 628f8afa
 
 interface OrderPreviewProps {
 	className?: string;
 }
-
-<<<<<<< HEAD
 
 
 export const OrderPreview = ({
@@ -70,47 +56,4 @@
             </div>
         </div>
     )
-}
-=======
-export const OrderPreview = ({ className }: OrderPreviewProps) => {
-	const navigate = useNavigate();
-	const { t } = useTranslation();
-
-	const { basketItems, totalPrice, deleteFromBasket, changeCounter } =
-		useBasket();
-
-	const handleClickCard = (product: Product) => {
-		navigate(ROUTE.PRODUCT + product.id);
-	};
-
-	return (
-		<div className={clsx(className, styles.container)}>
-			<div className={styles.spaceBetween}>
-				<h2 className={styles.text}>{t("order")}</h2>
-			</div>
-			<div className={styles.content}>
-				{basketItems.map(
-					({ product, qty }) =>
-						product && (
-							<OrderItemCard
-								key={product.id}
-								product={product}
-								qty={qty}
-								onClickDelete={deleteFromBasket}
-								onChangeCounter={(val) =>
-									changeCounter(product, val)
-								}
-								onClickName={handleClickCard}
-								onClickPhoto={handleClickCard}
-							/>
-						)
-				)}
-			</div>
-			<div className={styles.spaceBetween}>
-				<p className={styles.text}>{t("total_price")}</p>
-				<p className={styles.text}>{formatPrice(totalPrice, "UAH")}</p>
-			</div>
-		</div>
-	);
-};
->>>>>>> 628f8afa
+}