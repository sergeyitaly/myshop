--- conflicted
+++ resolved
@@ -1,27 +1,3 @@
-<<<<<<< HEAD
-import React, { useState, useEffect } from "react";
-import { useParams, useNavigate } from "react-router-dom";
-import style from "./style.module.scss";
-import { fullData } from "../../components/Carousels/carouselMock";
-// import Pagination from "@mui/material/Pagination";
-import CarouselBestseller from "../CollectionPage/CarouselBestseller/CarouselBestseller";
-import { Link } from "react-router-dom";
-import axios from "axios";
-
-const CollectionItemsPage: React.FC = () => {
-  const { id } = useParams<{ id: string }>();
-  const collection = fullData.collections.find(
-    (collection) => collection.id === id
-  );
-  interface Collection {
-    id: string;
-    name: string;
-    photo: string;
-    category: string;
-  }
-
-  interface Collection {
-=======
 import React, { useState, useEffect } from 'react';
 import { useParams, Link } from 'react-router-dom';
 import style from './style.module.scss';
@@ -29,16 +5,12 @@
 import axios from 'axios';
 
 interface Collection {
->>>>>>> 5a59b17c
     id: string;
     name: string;
     photo: string;
     category: string;
   }
 
-<<<<<<< HEAD
-  const CollectionItemsPage: React.FC = () => {
-=======
 interface Product {
     id: string;
     name: string;
@@ -47,7 +19,6 @@
 }
 
 const CollectionItemsPage: React.FC = () => {
->>>>>>> 5a59b17c
     const { id } = useParams<{ id: string }>();
     const [collection, setCollection] = useState<Collection | null>(null);
     const [products, setProducts] = useState<Product[]>([]);
@@ -96,25 +67,6 @@
     }
 
     return (
-<<<<<<< HEAD
-      <div className={style.container}>
-        <h1 className={style.title}>{collection.name}</h1>
-        <div className={style.productContainer}>
-          {products.map((product) => (
-            <Link to={`/product/${id}`} key={product.id} className={style.card}>
-              <div className={style.cardImage}>
-                <img
-                  src={product.photo}
-                  alt={product.name}
-                  style={{ maxWidth: "100%", height: "auto", display: "block" }}
-                  loading="lazy" // Add lazy loading attribute
-                />
-                <p className={style.name}>{product.name}</p>
-                <p className={style.price}>{product.price}</p>
-              </div>
-            </Link>
-          ))}
-=======
         <div className={style.container}>
             <h1 className={style.title}>{collection.name}</h1>
             <div className={style.productContainer}>
@@ -134,7 +86,6 @@
                 ))}
             </div>
             <CarouselBestseller products={products.map(product => ({ ...product, price: String(product.price) }))} />
->>>>>>> 5a59b17c
         </div>
         <CarouselBestseller products={products} />
       </div>
