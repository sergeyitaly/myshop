<<<<<<< HEAD
import React, { useState, useEffect } from 'react';
import { useParams, useNavigate } from 'react-router-dom';
=======
// import React from 'react';
// import style from './style.module.scss';
// import Pagination from '@mui/material/Pagination';
//
// const CollectionItems: React.FC = ({ collection }) => {
//     return (
//         <div className={style.container}>
//             <h1 className={style.title}>{collection.name}</h1>
//             <div className={style.cardContainer}>
//                 {collection.items.map((product, index) => (
//                     <div key={index} className={style.card}>
//                         <div className={style.cardImage}>
//                             <img src={product.imageUrl} alt={product.name} style={{maxWidth:'100%'}} />
//                             <p className={style.name}>{product.name}</p>
//                             <p className={style.category}>{product.price}</p>
//                         </div>
//                     </div>
//                 ))}
//                 <Pagination count={3} />
//             </div>
//         </div>
//     );
// };
//
// export default CollectionItems;
// CollectionItemsPage.tsx
import { useParams } from 'react-router-dom'; // импорт useParams для получения параметров маршрута
>>>>>>> 30625bc4
import style from './style.module.scss';
import { fullData } from "../../components/Carousels/carouselMock";
import Pagination from '@mui/material/Pagination';
import CarouselBestseller from "../CollectionPage/CarouselBestseller/CarouselBestseller";
import { Link } from "react-router-dom";


const CollectionItemsPage: React.FC = () => {
  const { id } = useParams<{ id: string }>();
  const collection = fullData.collections.find(
    (collection) => collection.id === id
  );

<<<<<<< HEAD
interface CollectionItemsPageProps {
    products: Product[];
    loadMoreProducts: (id: string) => void;
}

const CollectionItemsPage: React.FC<CollectionItemsPageProps> = ({ products, loadMoreProducts }) => {
    const { id } = useParams<{ id?: string }>();
    const [collection, setCollection] = useState<Collection | null>(null);
    const navigate = useNavigate();

    useEffect(() => {
        const fetchCollection = async () => {
            try {
                if (id) {
                    const response = await axios.get<Collection>(`${getApiBaseUrl()}/collections/${id}`);
                    setCollection(response.data);
                }
            } catch (error) {
                console.error('Error fetching collection:', error);
            }
        };
        fetchCollection();
    }, [id]);

    const getApiBaseUrl = () => {
        return process.env.REACT_APP_API_BASE_URL || 'http://localhost:8000';
    };

    if (!collection) {
        return <div className={style.container}>Collection not found.</div>;
    }

    return (
        <div className={style.container}>
            <h1 className={style.title}>{collection.name}</h1>
            {products.map((product) => (
                <div key={product.id} className={style.card}>
                    <div className={style.cardImage}>
                        <img src={product.photo} alt={product.name} style={{ maxWidth: '100%' }} />
                        <p className={style.name}>{product.name}</p>
                        <p className={style.price}>{product.price}</p>
                    </div>
                </div>
            ))}
            <CarouselBestseller products={products} />
            <button onClick={() => id && loadMoreProducts(id)}>Load More</button>
            {!id && <button onClick={() => navigate('/')}>Go back to main page</button>}
        </div>
    );
=======
  if (!collection) {
    return <div> Коллекция не найдена </div>;
  }

  return (
    <div className={style.container}>
      <h1 className={style.title}>{collection.name}</h1>
      <div className={style.cardContainer}>
        {collection.items.map((product, index) => (
          <Link to={`/product/${id}`} key={index} className={style.card}>
            <div className={style.cardImage}>
              <img
                src={product.imageUrl}
                alt={product.name}
                style={{ maxWidth: "100%" }}
              />
              <p className={style.name}>{product.name}</p>
              <p className={style.price}>{product.price}</p>
            </div>
          </Link>
        ))}
      </div>
      <div className={style.pagination}>
        <Pagination count={5} />
      </div>
      <CarouselBestseller />
    </div>
  );
>>>>>>> 30625bc4
};

export default CollectionItemsPage;<|MERGE_RESOLUTION|>--- conflicted
+++ resolved
@@ -1,41 +1,10 @@
-<<<<<<< HEAD
-import React, { useState, useEffect } from 'react';
-import { useParams, useNavigate } from 'react-router-dom';
-=======
-// import React from 'react';
-// import style from './style.module.scss';
-// import Pagination from '@mui/material/Pagination';
-//
-// const CollectionItems: React.FC = ({ collection }) => {
-//     return (
-//         <div className={style.container}>
-//             <h1 className={style.title}>{collection.name}</h1>
-//             <div className={style.cardContainer}>
-//                 {collection.items.map((product, index) => (
-//                     <div key={index} className={style.card}>
-//                         <div className={style.cardImage}>
-//                             <img src={product.imageUrl} alt={product.name} style={{maxWidth:'100%'}} />
-//                             <p className={style.name}>{product.name}</p>
-//                             <p className={style.category}>{product.price}</p>
-//                         </div>
-//                     </div>
-//                 ))}
-//                 <Pagination count={3} />
-//             </div>
-//         </div>
-//     );
-// };
-//
-// export default CollectionItems;
-// CollectionItemsPage.tsx
-import { useParams } from 'react-router-dom'; // импорт useParams для получения параметров маршрута
->>>>>>> 30625bc4
-import style from './style.module.scss';
+import React, { useState, useEffect } from "react";
+import { useParams, useNavigate } from "react-router-dom";
+import style from "./style.module.scss";
 import { fullData } from "../../components/Carousels/carouselMock";
-import Pagination from '@mui/material/Pagination';
+import Pagination from "@mui/material/Pagination";
 import CarouselBestseller from "../CollectionPage/CarouselBestseller/CarouselBestseller";
 import { Link } from "react-router-dom";
-
 
 const CollectionItemsPage: React.FC = () => {
   const { id } = useParams<{ id: string }>();
@@ -43,70 +12,51 @@
     (collection) => collection.id === id
   );
 
-<<<<<<< HEAD
-interface CollectionItemsPageProps {
+  interface CollectionItemsPageProps {
     products: Product[];
     loadMoreProducts: (id: string) => void;
-}
+  }
 
-const CollectionItemsPage: React.FC<CollectionItemsPageProps> = ({ products, loadMoreProducts }) => {
+  const CollectionItemsPage: React.FC<CollectionItemsPageProps> = ({
+    products,
+    loadMoreProducts,
+  }) => {
     const { id } = useParams<{ id?: string }>();
     const [collection, setCollection] = useState<Collection | null>(null);
     const navigate = useNavigate();
 
     useEffect(() => {
-        const fetchCollection = async () => {
-            try {
-                if (id) {
-                    const response = await axios.get<Collection>(`${getApiBaseUrl()}/collections/${id}`);
-                    setCollection(response.data);
-                }
-            } catch (error) {
-                console.error('Error fetching collection:', error);
-            }
-        };
-        fetchCollection();
+      const fetchCollection = async () => {
+        try {
+          if (id) {
+            const response = await axios.get<Collection>(
+              `${getApiBaseUrl()}/collections/${id}`
+            );
+            setCollection(response.data);
+          }
+        } catch (error) {
+          console.error("Error fetching collection:", error);
+        }
+      };
+      fetchCollection();
     }, [id]);
 
     const getApiBaseUrl = () => {
-        return process.env.REACT_APP_API_BASE_URL || 'http://localhost:8000';
+      return process.env.REACT_APP_API_BASE_URL || "http://localhost:8000";
     };
 
     if (!collection) {
-        return <div className={style.container}>Collection not found.</div>;
+      return <div className={style.container}>Collection not found.</div>;
     }
 
     return (
-        <div className={style.container}>
-            <h1 className={style.title}>{collection.name}</h1>
-            {products.map((product) => (
-                <div key={product.id} className={style.card}>
-                    <div className={style.cardImage}>
-                        <img src={product.photo} alt={product.name} style={{ maxWidth: '100%' }} />
-                        <p className={style.name}>{product.name}</p>
-                        <p className={style.price}>{product.price}</p>
-                    </div>
-                </div>
-            ))}
-            <CarouselBestseller products={products} />
-            <button onClick={() => id && loadMoreProducts(id)}>Load More</button>
-            {!id && <button onClick={() => navigate('/')}>Go back to main page</button>}
-        </div>
-    );
-=======
-  if (!collection) {
-    return <div> Коллекция не найдена </div>;
-  }
-
-  return (
-    <div className={style.container}>
-      <h1 className={style.title}>{collection.name}</h1>
-      <div className={style.cardContainer}>
-        {collection.items.map((product, index) => (
-          <Link to={`/product/${id}`} key={index} className={style.card}>
+      <div className={style.container}>
+        <h1 className={style.title}>{collection.name}</h1>
+        {products.map((product) => (
+          <Link to={`/product/${id}`} key={product.id} className={style.card}>
             <div className={style.cardImage}>
               <img
-                src={product.imageUrl}
+                src={product.photo}
                 alt={product.name}
                 style={{ maxWidth: "100%" }}
               />
@@ -115,14 +65,14 @@
             </div>
           </Link>
         ))}
+        <CarouselBestseller products={products} />
+        <button onClick={() => id && loadMoreProducts(id)}>Load More</button>
+        {!id && (
+          <button onClick={() => navigate("/")}>Go back to main page</button>
+        )}
       </div>
-      <div className={style.pagination}>
-        <Pagination count={5} />
-      </div>
-      <CarouselBestseller />
-    </div>
-  );
->>>>>>> 30625bc4
+    );
+  };
 };
 
 export default CollectionItemsPage;