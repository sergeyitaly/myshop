--- conflicted
+++ resolved
@@ -1,12 +1,3 @@
-<<<<<<< HEAD
-import React, { useState, useEffect } from 'react';
-import { useParams, Link } from 'react-router-dom';
-import style from './style.module.scss';
-import CarouselBestseller from '../CollectionPage/CarouselBestseller/CarouselBestseller';
-import axios from 'axios';
-
-interface Collection {
-=======
 import React, { useState, useEffect } from "react";
 import { useParams, useNavigate } from "react-router-dom";
 import style from "./style.module.scss";
@@ -22,19 +13,18 @@
     (collection) => collection.id === id
   );
   interface Collection {
->>>>>>> 8befe1b5
     id: string;
     name: string;
     photo: string;
     category: string;
   }
 
-interface Product {
+interface Collection {
     id: string;
     name: string;
     photo: string;
-    price: number;
-}
+    category: string;
+  }
 
 interface Product {
     id: string;
