// Remove unused imports

const ProductPage = () => {
<<<<<<< HEAD
  const [counter, setCounter] = useState(1);
  const [isVisible, setIsVisible] = useState(false);
  const [isVisible1, setIsVisible1] = useState(false);
  const isMobile = useMediaQuery({
    query: "(max-width: 480px)",
  });

  const isTab = useMediaQuery({
    query: "(min-width: 481px) and (max-width: 768px)",
  });

  const isDesktop = useMediaQuery({
    query: "(min-width: 770px)",
  });

  const handleCounter = (value: "increment" | "decrement") => () => {
    if (value === "increment") {
      setCounter(counter + 1);
    } else {
      if (counter > 1) {
        setCounter(counter - 1);
      }
    }
  };

  const handleToggleVisibility = (index: number) => () => {
    if (index === 1) {
      setIsVisible(!isVisible);
    } else {
      setIsVisible1(!isVisible1);
    }
  };
=======
  // Remove unused state declarations
>>>>>>> 629b6d59

  return (
    // Your component JSX
    <div>ProductPage</div>
  );
};

export default ProductPage;<|MERGE_RESOLUTION|>--- conflicted
+++ resolved
@@ -1,42 +1,40 @@
 // Remove unused imports
 
 const ProductPage = () => {
-<<<<<<< HEAD
-  const [counter, setCounter] = useState(1);
-  const [isVisible, setIsVisible] = useState(false);
-  const [isVisible1, setIsVisible1] = useState(false);
-  const isMobile = useMediaQuery({
-    query: "(max-width: 480px)",
-  });
+  // const [counter, setCounter] = useState(1);
+  // const [isVisible, setIsVisible] = useState(false);
+  // const [isVisible1, setIsVisible1] = useState(false);
+  // const isMobile = useMediaQuery({
+  //   query: "(max-width: 480px)",
+  // });
 
-  const isTab = useMediaQuery({
-    query: "(min-width: 481px) and (max-width: 768px)",
-  });
+  // const isTab = useMediaQuery({
+  //   query: "(min-width: 481px) and (max-width: 768px)",
+  // });
 
-  const isDesktop = useMediaQuery({
-    query: "(min-width: 770px)",
-  });
+  // const isDesktop = useMediaQuery({
+  //   query: "(min-width: 770px)",
+  // });
 
-  const handleCounter = (value: "increment" | "decrement") => () => {
-    if (value === "increment") {
-      setCounter(counter + 1);
-    } else {
-      if (counter > 1) {
-        setCounter(counter - 1);
-      }
-    }
-  };
+  // const handleCounter = (value: "increment" | "decrement") => () => {
+  //   if (value === "increment") {
+  //     setCounter(counter + 1);
+  //   } else {
+  //     if (counter > 1) {
+  //       setCounter(counter - 1);
+  //     }
+  //   }
+  // };
 
-  const handleToggleVisibility = (index: number) => () => {
-    if (index === 1) {
-      setIsVisible(!isVisible);
-    } else {
-      setIsVisible1(!isVisible1);
-    }
-  };
-=======
+  // const handleToggleVisibility = (index: number) => () => {
+  //   if (index === 1) {
+  //     setIsVisible(!isVisible);
+  //   } else {
+  //     setIsVisible1(!isVisible1);
+  //   }
+  // };
+
   // Remove unused state declarations
->>>>>>> 629b6d59
 
   return (
     // Your component JSX
