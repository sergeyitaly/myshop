--- conflicted
+++ resolved
@@ -51,11 +51,7 @@
                 previewSrc={collection.photo_thumbnail_url}
                 title={collection.name} // Use translated collection name from the database
                 loading={isFetching}
-<<<<<<< HEAD
-                subTitle={collection.category} // Ensure backend returns localized category if needed
-=======
                 subTitle={t(collection.category)} // Use translated category name from the database
->>>>>>> 4bbb0d91
                 onClick={() => handleClickCollectionCard(collection.id)}
               />
             </MotionItem>
