<<<<<<< HEAD
import React, { useEffect } from "react";
import { Link } from "react-router-dom";
import style from "./style.module.scss";
=======
import React, { useEffect } from 'react';
import { Link } from 'react-router-dom';
import style from './style.module.scss';
>>>>>>> 629b6d59

interface Collection {
  id: string;
  name: string;
  photo: string;
  category: string;
}

interface Props {
  collections: Collection[];
  loadMoreCollections: () => void;
  hasNextPage: boolean;
}

const CollectionsPage: React.FC<Props> = ({
  collections,
  loadMoreCollections,
  hasNextPage,
}) => {
  useEffect(() => {
    const handleScroll = (event: Event) => {
      const target = event.target as Window;
      if (
        target.innerHeight + target.document.documentElement.scrollTop ===
        target.document.documentElement.offsetHeight
      ) {
        loadMoreCollections();
      }
    };

    window.addEventListener("scroll", handleScroll);
    return () => window.removeEventListener("scroll", handleScroll);
  }, [loadMoreCollections]);

  return (
    <div className={style.container}>
      <h1 className={style.title}>Колекції</h1>
      <div className={style.cardContainer}>
        {collections.map((collection) => (
          <Link
            to={`/collection/${collection.id}`}
            key={collection.id}
            className={style.card}
          >
            <div className={style.cardImage}>
              <img
                src={collection.photo}
                alt={collection.name}
                style={{ maxWidth: "100%" }}
                loading="lazy"
              />
              <p className={style.name}>{collection.name}</p>
              <p className={style.category}>{collection.category}</p>
            </div>
          </Link>
        ))}
      </div>
      {hasNextPage && (
        <div className={style.loadMore}>
          <button onClick={loadMoreCollections}>Завантажити ще</button>
        </div>
    );
};
export default CollectionsPage;<|MERGE_RESOLUTION|>--- conflicted
+++ resolved
@@ -1,12 +1,6 @@
-<<<<<<< HEAD
-import React, { useEffect } from "react";
-import { Link } from "react-router-dom";
-import style from "./style.module.scss";
-=======
 import React, { useEffect } from 'react';
 import { Link } from 'react-router-dom';
 import style from './style.module.scss';
->>>>>>> 629b6d59
 
 interface Collection {
   id: string;
