import React, { useState } from 'react';
import { useNavigate } from 'react-router-dom';
import { Collection } from '../../models/entities';
import { PreviewCard } from '../../components/Cards/PreviewCard/PreviewCard';
import { ROUTE, screens } from '../../constants';
import { useGetCollectionsByFilterQuery } from '../../api/collectionSlice';
import { NamedSection } from '../../components/NamedSection/NamedSection';
import { PreviewItemsContainer } from '../../components/containers/PreviewItemsContainer/PreviewItemsContainer';
import { Pagination } from '../../components/UI/Pagination/Pagination';
import styles from './style.module.scss'
import { MotionItem } from '../../components/MotionComponents/MotionItem';
import { useMediaQuery } from '@mui/material';



const CollectionsPage: React.FC = () => {

  
  const isMobile = useMediaQuery(screens.maxMobile)
  
  const limit = isMobile ? 8 : 8

  const navigate = useNavigate()

  const [currentPage, setCurrentPage] = useState<number>(1)

  const {data, isLoading, isFetching} = useGetCollectionsByFilterQuery({page_size: limit, page: currentPage})

  const collections: Collection[] = data?.results || []

  const handleClickCollectionCard = (id: number) => {
    navigate(ROUTE.COLLECTION + id)
  }

<<<<<<< HEAD
=======
  let totalPages = 0

  if(data){
    totalPages = Math.ceil(data.count / limit)
  }

  const handleChangePage = (page: number ) => {
    setCurrentPage(page)
  }
  
  console.log(collections);
  
 
>>>>>>> c379b144
  return (
    <main>
        <NamedSection 
          title='Колекції'
        >
          <PreviewItemsContainer
            isLoading = {isLoading}
            itemsQtyWhenLoading={limit}
          >
              {
                collections.map((collection, i) => (
                  <MotionItem
                    key={collection.id}
                    index={i}
                  >
                    <PreviewCard
                        photoSrc={collection.photo}
                        previewSrc={collection.photo_thumbnail_url}
                        title={collection.name}
                        loading={isFetching}
                        subTitle={collection.category}
                        onClick={() => handleClickCollectionCard(collection.id)}
                    />
                  </MotionItem>                   
                ))
              }
          </PreviewItemsContainer>
          {
            data && totalPages > 1 &&
            <Pagination
              className={styles.pagination}
              totalPages={totalPages}
              currentPage={currentPage}
              onChange = {handleChangePage}
            />
          }
        </NamedSection>
    </main>
  );
};

export default CollectionsPage;<|MERGE_RESOLUTION|>--- conflicted
+++ resolved
@@ -32,8 +32,7 @@
     navigate(ROUTE.COLLECTION + id)
   }
 
-<<<<<<< HEAD
-=======
+
   let totalPages = 0
 
   if(data){
@@ -47,7 +46,6 @@
   console.log(collections);
   
  
->>>>>>> c379b144
   return (
     <main>
         <NamedSection 
