--- conflicted
+++ resolved
@@ -1,18 +1,6 @@
-<<<<<<< HEAD
-<<<<<<< HEAD
-// CollectionsPage.tsx
-import React from "react";
-import { Link } from "react-router-dom";
-import style from "./style.module.scss";
-// import { fullData } from "../../components/Carousels/carouselMock";
-=======
-
-=======
->>>>>>> 7e49f59b
 import React, { useEffect } from 'react';
 import { Link } from 'react-router-dom';
 import style from './style.module.scss';
->>>>>>> 1508f088bdf484631432e8c9bb7be7c1556c97a3
 
 interface Collection {
   id: string;
