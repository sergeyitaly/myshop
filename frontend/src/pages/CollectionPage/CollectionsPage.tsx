--- conflicted
+++ resolved
@@ -1,14 +1,7 @@
-<<<<<<< HEAD
-// CollectionsPage.tsx
-import React from "react";
-import { Link } from "react-router-dom";
-import style from "./style.module.scss";
-import { fullData } from "../../components/Carousels/carouselMock";
-=======
+
 import React, { useEffect } from 'react';
 import { Link } from 'react-router-dom';
 import style from './style.module.scss';
->>>>>>> cf08a034
 
 interface Collection {
   id: string;
@@ -23,42 +16,6 @@
   hasNextPage: boolean;
 }
 
-<<<<<<< HEAD
-const CollectionsPage: React.FC<Props> = ({
-  collections,
-  loadMoreCollections,
-  hasNextPage,
-}) => {
-  return (
-    <div className={style.container}>
-      <h1 className={style.title}> Колекції </h1>
-      <div className={style.cardContainer}>
-        {collections && collections.length > 0 ? (
-          collections.map((collection) => (
-            <Link
-              to={`/collections/${collection.id}`}
-              key={collection.id}
-              className={style.card}
-            >
-              <div className={style.cardImage}>
-                <img
-                  src={collection.photo}
-                  alt={collection.name}
-                  style={{ maxWidth: "100%" }}
-                />
-                <p className={style.name}>{collection.name}</p>
-                <p className={style.category}>{collection.category}</p>
-              </div>
-            </Link>
-          ))
-        ) : collections ? (
-          <p>No collections available</p>
-        ) : null}
-      </div>
-      {hasNextPage && (
-        <div className={style.loadMore}>
-          <button onClick={loadMoreCollections}>Load More</button>
-=======
 const CollectionsPage: React.FC<Props> = ({ collections, loadMoreCollections, hasNextPage }) => {
     useEffect(() => {
         const handleScroll = (event: Event) => {
@@ -91,7 +48,6 @@
                     <button onClick={loadMoreCollections}>Завантажити ще</button>
                 </div>
             )}
->>>>>>> cf08a034
         </div>
       )}
     </div>
