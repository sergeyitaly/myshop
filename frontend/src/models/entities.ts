--- conflicted
+++ resolved
@@ -171,11 +171,8 @@
     ratings: Ratings[]
 }
 
-<<<<<<< HEAD
-=======
 
 
->>>>>>> 4185a2b5
 export interface Question {
 	id: number;
 	aspect_name?: string | null;
@@ -185,9 +182,5 @@
 	question_en?: string;
 	question_uk?: string;
 	rating_required: boolean
-<<<<<<< HEAD
-}
-=======
   }
-  
->>>>>>> 4185a2b5
+  