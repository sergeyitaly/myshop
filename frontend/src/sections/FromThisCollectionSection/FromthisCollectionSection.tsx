import { useState, useEffect } from "react";
import { useNavigate } from "react-router-dom";
import { skipToken } from "@reduxjs/toolkit/query";
import { useGetProductsFromCollectionByProductFilterQuery } from "../../api/collectionSlice";
import { NamedSection } from "../../components/NamedSection/NamedSection";
import { Pagination } from "../../components/UI/Pagination/Pagination";
import { useAppTranslator } from "../../hooks/useAppTranslator";
import { PreviewCard } from "../../components/Cards/PreviewCard/PreviewCard";
import { Product } from "../../models/entities";
import { ROUTE } from "../../constants";
import styles from "./FromthisCollectionSection.module.scss";
import { PreviewLoadingCard } from "../../components/Cards/PreviewCard/PreviewLoagingCard";
import { MapComponent } from "../../components/MapComponent";

interface FromThisCollectionProps {
	collectionId?: number;
}

export const FromThisCollectionSection = ({
	collectionId,
}: FromThisCollectionProps) => {
	const LIMIT = 4;
	const navigate = useNavigate();
	const [currentPage, setCurrentPage] = useState<number>(1);
	const [totalPages, setTotalPages] = useState(0);
	const { t, getTranslatedProductName } = useAppTranslator();
<<<<<<< HEAD
=======

>>>>>>> 4185a2b5
	const { data, isLoading, isFetching } =
		useGetProductsFromCollectionByProductFilterQuery(
			collectionId !== undefined
				? {
						collectionId: collectionId,
						page: currentPage,
						page_size: LIMIT,
					}
				: skipToken
		);

	const products = data?.results || [];

	useEffect(() => {
		if (data) {
			const count = data.count;
			setTotalPages(Math.ceil(count / LIMIT));
		}
	}, [data]);

	const handleClickSlide = (productItem: Product) => {
		navigate(`${ROUTE.PRODUCT}${productItem.id_name}`);
	};

	const handlePageChange = (page: number) => {
		setCurrentPage(page);
	};

	return (
		<NamedSection title={t("also_from_this_collection")}>
			<div className={styles.wrapper}>
				{(isLoading || isFetching)
					?
						<MapComponent
							component={<PreviewLoadingCard/>}
							qty={4}
						/>
					: products.map((product) => (
							<PreviewCard
								key={product.id}
								title={getTranslatedProductName(product)}
								discount={product.discount}
								price={product.price}
								currency={product.currency}
								photoSrc={product.photo_url || ""}
								previewSrc={product.photo_thumbnail_url || ""}
								onClick={() => handleClickSlide(product)}
							/>
						))}
			</div>

			{data?.count && totalPages > 1 && (
				<Pagination
					totalPages={totalPages}
					currentPage={currentPage}
					onChange={handlePageChange}
				/>
			)}
		</NamedSection>
	);
};<|MERGE_RESOLUTION|>--- conflicted
+++ resolved
@@ -24,10 +24,7 @@
 	const [currentPage, setCurrentPage] = useState<number>(1);
 	const [totalPages, setTotalPages] = useState(0);
 	const { t, getTranslatedProductName } = useAppTranslator();
-<<<<<<< HEAD
-=======
 
->>>>>>> 4185a2b5
 	const { data, isLoading, isFetching } =
 		useGetProductsFromCollectionByProductFilterQuery(
 			collectionId !== undefined
