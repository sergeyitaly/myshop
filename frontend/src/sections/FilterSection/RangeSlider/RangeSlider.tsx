--- conflicted
+++ resolved
@@ -26,10 +26,7 @@
 
     const value1 = useDebounce(value[0].toString(), 1000)
     const value2 = useDebounce(value[1].toString(), 1000)
-<<<<<<< HEAD
-=======
 
->>>>>>> 4185a2b5
     
     
     useEffect(() => {
