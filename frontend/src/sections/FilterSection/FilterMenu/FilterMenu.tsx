<<<<<<< HEAD
import { useGetAllCategoriesQuery } from "../../../api/categorySlice"
import { TextButton } from "../../../components/UI/TextButton/TextButton"
import { FilterDropDown } from "../FilterDropDown/FilterDropDown"
import { FilterItem } from "../FilterItem/FilterItem"
import {motion} from 'framer-motion'
import styles from './FilterMenu.module.scss'
import { Category, Collection } from "../../../models/entities"
import 'react-range-slider-input/dist/style.css';
import { AppRangeSlider } from "../RangeSlider/RangeSlider"
import { useGetCollectionsByFilterQuery } from "../../../api/collectionSlice"
import { MainButton } from "../../../components/UI/MainButton/MainButton"
import { useTranslation } from "react-i18next"


=======
import { useTranslation } from "react-i18next"; // Import the useTranslation hook
import { Category, Collection } from "../../../models/entities";
import { useGetAllCategoriesQuery } from "../../../api/categorySlice";
import { useGetCollectionsByFilterQuery } from "../../../api/collectionSlice";
import { TextButton } from "../../../components/UI/TextButton/TextButton";
import { FilterDropDown } from "../FilterDropDown/FilterDropDown";
import { FilterItem } from "../FilterItem/FilterItem";
import { motion } from "framer-motion";
import styles from "./FilterMenu.module.scss";
import "react-range-slider-input/dist/style.css";
import { AppRangeSlider } from "../RangeSlider/RangeSlider";
>>>>>>> de9b122a

interface FilterMenuProps {
    showCollections?: boolean;
    activeCategories?: Category[];
    activeCollections?: Collection[];
    minValue: number;
    maxValue: number;
    priceValue: [number, number];
    changePrice: (price: [number, number]) => void;
    onClickHideFilters: () => void;
    onClickCategory: (category: Category) => void;
    onClickCollection: (collection: Collection) => void;
    onApply: () => void;
}

export const FilterMenu = ({
    showCollections,
    activeCategories = [],
    activeCollections = [],
    minValue,
    maxValue,
    priceValue,
    changePrice,
    onClickHideFilters,
    onClickCollection,
    onClickCategory,
    onApply,
}: FilterMenuProps) => {
<<<<<<< HEAD

    const {t} = useTranslation()
=======
    const { i18n, t } = useTranslation(); // Initialize translation hook
>>>>>>> de9b122a

    const { data: categories, isSuccess: isSuccessCategories } = useGetAllCategoriesQuery();
    const { data: collections, isSuccess: isSuccessCollections } =
        useGetCollectionsByFilterQuery({
            page_size: 100,
        });
  

    // Function to get translated category name
    const getCategoryName = (category: Category): string => {
        switch (i18n.language) {
            case 'uk':
                return category.name_uk || category.name || '';
            case 'en':
                return category.name_en || category.name || '';
            default:
                return category.name_en || category.name || '';
        }
    };

    // Function to get translated collection name
    const getCollectionName = (collection: Collection): string => {
        switch (i18n.language) {
            case 'uk':
                return collection.name_uk || collection.name || '';
            case 'en':
                return collection.name_en || collection.name || '';
            default:
                return collection.name_en || collection.name || '';
        }
    };

    return (
        <motion.div
            className={styles.wrapper}
            initial={{ x: "-100%" }}
            animate={{ x: 0 }}
            exit={{ x: "-100%" }}
            transition={{ ease: "linear" }}
        >
            <header className={styles.header}>
                <TextButton
                    className={styles.button}
                    title={t("hide")} // Localized text
                    onClick={onClickHideFilters}
                />
            </header>
            <div className={styles.container}>
                {showCollections && (
                    <FilterDropDown
                        title={t("collections")} // Localized text
                    >
                        <div className={styles.categoryList}>
                            {isSuccessCollections &&
                                collections.results.map((collection) => {
                                    const isActive = activeCollections.some(
                                        ({ id }) => id === collection.id
                                    );

                                    return (
                                        <FilterItem
                                            key={collection.id}
                                            title={getCollectionName(collection)} // Use the function to get the collection name
                                            isActive={isActive}
                                            onClick={() =>
                                                onClickCollection(collection)
                                            }
                                        />
                                    );
                                })}
                        </div>
                    </FilterDropDown>
                )}
                <FilterDropDown
                    title={t("category")} // Localized text
                >
                    <div className={styles.categoryList}>
                        {isSuccessCategories &&
                            categories.results.map((category) => {
                                const isActive = activeCategories.some(
                                    ({ id }) => id === category.id
                                );

                                return (
                                    <FilterItem
                                        key={category.id}
                                        title={getCategoryName(category)} // Use the function to get the category name
                                        isActive={isActive}
                                        onClick={() =>
                                            onClickCategory(category)
                                        }
                                    />
                                );
                            })}
                    </div>
                </FilterDropDown>
                <FilterDropDown
                    title={t("price")} // Localized text
                >
                    <AppRangeSlider
                        minValue={minValue}
                        maxValue={maxValue}
                        value={priceValue}
                        changePrice={changePrice}
                    />
                </FilterDropDown>
                <MainButton 
                    className={styles.saveButton}
                    title="Зберегти"
                    color="blue"
                    onClick = {onApply}
                >
                    Застосувати
                </MainButton>
            </div>
        </motion.div>
    );
};<|MERGE_RESOLUTION|>--- conflicted
+++ resolved
@@ -1,19 +1,3 @@
-<<<<<<< HEAD
-import { useGetAllCategoriesQuery } from "../../../api/categorySlice"
-import { TextButton } from "../../../components/UI/TextButton/TextButton"
-import { FilterDropDown } from "../FilterDropDown/FilterDropDown"
-import { FilterItem } from "../FilterItem/FilterItem"
-import {motion} from 'framer-motion'
-import styles from './FilterMenu.module.scss'
-import { Category, Collection } from "../../../models/entities"
-import 'react-range-slider-input/dist/style.css';
-import { AppRangeSlider } from "../RangeSlider/RangeSlider"
-import { useGetCollectionsByFilterQuery } from "../../../api/collectionSlice"
-import { MainButton } from "../../../components/UI/MainButton/MainButton"
-import { useTranslation } from "react-i18next"
-
-
-=======
 import { useTranslation } from "react-i18next"; // Import the useTranslation hook
 import { Category, Collection } from "../../../models/entities";
 import { useGetAllCategoriesQuery } from "../../../api/categorySlice";
@@ -25,7 +9,6 @@
 import styles from "./FilterMenu.module.scss";
 import "react-range-slider-input/dist/style.css";
 import { AppRangeSlider } from "../RangeSlider/RangeSlider";
->>>>>>> de9b122a
 
 interface FilterMenuProps {
     showCollections?: boolean;
@@ -54,19 +37,13 @@
     onClickCategory,
     onApply,
 }: FilterMenuProps) => {
-<<<<<<< HEAD
-
-    const {t} = useTranslation()
-=======
     const { i18n, t } = useTranslation(); // Initialize translation hook
->>>>>>> de9b122a
 
     const { data: categories, isSuccess: isSuccessCategories } = useGetAllCategoriesQuery();
     const { data: collections, isSuccess: isSuccessCollections } =
         useGetCollectionsByFilterQuery({
             page_size: 100,
         });
-  
 
     // Function to get translated category name
     const getCategoryName = (category: Category): string => {
