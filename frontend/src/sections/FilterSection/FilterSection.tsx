import { useCallback, useEffect, useState } from "react";
import { PageContainer } from "../../components/containers/PageContainer";
import styles from './FilterSection.module.scss';
import { TextButton } from "../../components/UI/TextButton/TextButton";
import { PreviewCard } from "../../components/Cards/PreviewCard/PreviewCard";
import { PreviewItemsContainer } from "../../components/containers/PreviewItemsContainer/PreviewItemsContainer";
import { FilterMenu } from "./FilterMenu/FilterMenu";
import { AnimatePresence } from "framer-motion";
import { useFilters } from "../../hooks/useFilters";
import { Tag } from "./Tag/Tag";
import { Pagination } from "../../components/UI/Pagination/Pagination";
import { Collection, Product, Category, PriceRange } from '../../models/entities';
import clsx from "clsx";
import { useTranslation } from 'react-i18next';
import { SortMenu } from "./SortMenu/SortMenu";
import { useToggler } from "../../hooks/useToggler";
import { useNavigate } from "react-router-dom";
import { ROUTE } from "../../constants";
import { useSortList } from "./SortList";
import { useGetProductsByMainFilterQuery } from "../../api/productSlice";
import { useDebounce } from 'use-debounce';

interface FilterSectionProps {
    initialCollection?: Collection;
}

<<<<<<< HEAD
export const FilterSection = ({
    initialCollection
}: FilterSectionProps) => {

    const LIMIT = 4;

=======
export const FilterSection = ({ initialCollection }: FilterSectionProps) => {
    const navigate = useNavigate();
    const [currentPage, setCurrentPage] = useState<number>(1);
    
    const {
        tagList,
        filter,
        deleteTag,
        applyChanges,
        changeCategory,
        changeCollection,
        changePrice,
        clearAllFilters,
        changeOrdering,
    } = useFilters(initialCollection);
>>>>>>> e02fca62

    const [debouncedFilter] = useDebounce(filter, 500); // Debounce filter changes

    const { t, i18n } = useTranslation();

    const {
        openStatus: open,
        handleOpen: handleOpenMenu,
        handleClose: handleCloseMenu
    } = useToggler();

    const {
        openStatus: openSort,
        handleClose: handleClickOutsideSort,
        handleOpen: handleClickSort
    } = useToggler();

    const isFilterEmpty = !Object.keys(filter).length;
    const pageSize = 8;

    // Use debounced filter for API query
    const { data: productsData, isFetching, isError } = useGetProductsByMainFilterQuery({
        ...debouncedFilter,
        page: currentPage,
        page_size: pageSize
    });

    const filteredProducts = productsData?.results || [];
    const totalPages = Math.ceil((productsData?.count || 0) / pageSize);

    useEffect(() => {
        // Reset page to 1 if filters change
        if (!isFilterEmpty) {
            setCurrentPage(1);
        }
    }, [filter, isFilterEmpty]);

    const handleChangePage = useCallback((page: number) => {
        setCurrentPage(page);
    }, []);

    const handleApply = useCallback(() => {
        applyChanges();
        handleCloseMenu();
    }, [applyChanges, handleCloseMenu]);

    const sortList = useSortList();

    const getTranslatedCollectionName = useCallback((collection?: Collection): string => {
        return i18n.language === 'uk'
            ? collection?.name_uk || collection?.name || ''
            : collection?.name_en || collection?.name || '';
    }, [i18n.language]);

    const getTranslatedCategoryName = useCallback((category?: Category): string => {
        return i18n.language === 'uk'
            ? category?.name_uk || category?.name || ''
            : category?.name_en || category?.name || '';
    }, [i18n.language]);

    const getTranslatedProductName = useCallback((product: Product): string => {
        return i18n.language === 'uk'
            ? product.name_uk || product.name
            : product.name_en || product.name;
    }, [i18n.language]);

    return (
        <section className={clsx(styles.section, {
            [styles.blur]: isFetching
        })}>
            <PageContainer>
                <div className={styles.control}>
                    {open ? <span /> : <TextButton title={open ? t('filters.hide') : t('filters.show')} onClick={handleOpenMenu} />}
                    <TextButton title={t('sort.title')} onClick={handleClickSort} />
                    {openSort && (
                        <SortMenu
                            className={styles.sortMenu}
                            menuList={sortList}
                            onClickOutside={handleClickOutsideSort}
                            onClickMenu={(item) => changeOrdering(item.name)}
                        />
                    )}
                </div>
                <div className={styles.tagContainer}>
                    {tagList.map((tag, i) => {
                        const { value } = tag;
                        return (
                            <Tag
                                key={i + value}
                                title={value}
                                onClickClose={() => deleteTag(tag)}
                            />
                        );
                    })}
                    {!!tagList.length && (
                        <button className={styles.clearButton} onClick={clearAllFilters}>
                            {t('filters.clear')}
                        </button>
                    )}
                </div>
                <PreviewItemsContainer
                    isLoading={isFetching}
                    itemsQtyWhenLoading={filteredProducts.length}
                    isError={isError}
                    textWhenError={t('products.error')}
                    textWhenEmpty={t('products.empty')}
                >
                    {filteredProducts.map((product) => {
                        const { id, discount, currency, price, photo_url, photo_thumbnail_url } = product;
                        return (
                            <PreviewCard
                                key={id}
                                subTitle={`${getTranslatedCollectionName(product.collection)}${product.collection?.category ? ' / ' : ''}${getTranslatedCategoryName(product.collection?.category)}`}
                                photoSrc={photo_url}
                                previewSrc={photo_thumbnail_url}
                                title={getTranslatedProductName(product)}
                                discount={discount}
                                currency={currency}
                                price={price}
                                onClick={() => navigate(`${ROUTE.PRODUCT}${id}`)}
                            />
                        );
                    })}
                </PreviewItemsContainer>
                {totalPages > 1 && (
                    <Pagination
                        className={styles.pagination}
                        totalPages={totalPages}
                        currentPage={currentPage}
                        onChange={handleChangePage}
                    />
                )}
            </PageContainer>
            <AnimatePresence>
                {open && (
                    <FilterMenu
                        showCollections={!initialCollection}
                        minValue={filter.price_min || 0}
                        maxValue={filter.price_max || 0}
                        priceValue={[filter.price_min || 0, filter.price_max || 0]} // Ensure defaults
                        activeCategories={Array.isArray(filter.category) ? filter.category : []}
                        activeCollections={Array.isArray(filter.collection) ? filter.collection : []}
                        changePrice={(price: [number, number]) => {
                            const priceRange: PriceRange = { min: price[0], max: price[1] };
                            changePrice(priceRange); // Call changePrice with PriceRange
                        }}
                        onClickHideFilters={handleCloseMenu}
                        onClickCategory={changeCategory}
                        onClickCollection={changeCollection}
                        onApply={handleApply} // Ensure this prop is passed
                    />
                )}
            </AnimatePresence>
        </section>
    );
};<|MERGE_RESOLUTION|>--- conflicted
+++ resolved
@@ -24,19 +24,19 @@
     initialCollection?: Collection;
 }
 
-<<<<<<< HEAD
 export const FilterSection = ({
     initialCollection
 }: FilterSectionProps) => {
 
-    const LIMIT = 4;
-
-=======
-export const FilterSection = ({ initialCollection }: FilterSectionProps) => {
-    const navigate = useNavigate();
+    const navigate = useNavigate()
+
     const [currentPage, setCurrentPage] = useState<number>(1);
     
     const {
+        activeCategories,
+        activeCollections,
+        tempCategories,
+        tempCollections,
         tagList,
         filter,
         deleteTag,
@@ -47,7 +47,6 @@
         clearAllFilters,
         changeOrdering,
     } = useFilters(initialCollection);
->>>>>>> e02fca62
 
     const [debouncedFilter] = useDebounce(filter, 500); // Debounce filter changes
 
@@ -113,6 +112,10 @@
             ? product.name_uk || product.name
             : product.name_en || product.name;
     }, [i18n.language]);
+
+
+    console.log(tempCollections);
+    
 
     return (
         <section className={clsx(styles.section, {
@@ -188,8 +191,8 @@
                         minValue={filter.price_min || 0}
                         maxValue={filter.price_max || 0}
                         priceValue={[filter.price_min || 0, filter.price_max || 0]} // Ensure defaults
-                        activeCategories={Array.isArray(filter.category) ? filter.category : []}
-                        activeCollections={Array.isArray(filter.collection) ? filter.collection : []}
+                        activeCategories={tempCategories}
+                        activeCollections={tempCollections}
                         changePrice={(price: [number, number]) => {
                             const priceRange: PriceRange = { min: price[0], max: price[1] };
                             changePrice(priceRange); // Call changePrice with PriceRange
