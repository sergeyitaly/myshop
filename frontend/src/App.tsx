--- conflicted
+++ resolved
@@ -35,14 +35,9 @@
         const fetchCollections = async () => {
 
             try {
-<<<<<<< HEAD
-                const response = await axios.get<{ results: Collection[]; next: string | null }>('http://localhost:8000/collections/');
-                setCollections(response.data);
-=======
                 const response = await axios.get<{ results: Collection[]; next: string | null }>('/collections/');
                 setCollections(response.data.results);
                 setNextPage(response.data.next); // Store the URL of the next page
->>>>>>> 6e2e5258
             } catch (error) {
                 console.error('Error fetching collections:', error);
             }
