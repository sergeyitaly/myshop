--- conflicted
+++ resolved
@@ -1,20 +1,3 @@
-<<<<<<< HEAD
-import { useState, useEffect } from "react";
-import { Route, Routes } from "react-router-dom";
-import { Layout } from "./layout/Layout/Layout";
-import CollectionsPage from "./pages/CollectionPage/CollectionsPage";
-import { Home } from "./pages/home/home";
-import { NotFound } from "./pages/not-found/not-found";
-import ProductPage from "./pages/ProductPage/ProductPage";
-import axios from "axios";
-import CarouselBestseller from "./pages/CollectionPage/CarouselBestseller/CarouselBestseller";
-import CollectionItemsPage from "./pages/CollectionItem/CollectionItems";
-
-//dotenv.config({ path: path.resolve(__dirname, `.env.${process.env.NODE_ENV}`) });
-// Retrieve API base URL from environment variables
-const apiBaseUrl =
-  import.meta.env.VITE_LOCAL_API_BASE_URL || import.meta.env.VITE_API_BASE_URL;
-=======
 import { useState, useEffect } from 'react';
 import { Route, Routes } from 'react-router-dom';
 import { Layout } from './layout/Layout/Layout';
@@ -24,11 +7,11 @@
 import axios from 'axios';
 import CarouselBestseller from './pages/CollectionPage/CarouselBestseller/CarouselBestseller';
 import CollectionItemsPage from './pages/CollectionItem/CollectionItems';
+import ProductPage from "./pages/ProductPage/ProductPage";
 import OrderPage from './pages/OrderPage/OrderPage'; // Import the new OrderPage component
 
 
 const apiBaseUrl = import.meta.env.VITE_LOCAL_API_BASE_URL || import.meta.env.VITE_API_BASE_URL;
->>>>>>> 08ef96a1
 
 interface Collection {
   id: string;
@@ -53,33 +36,6 @@
     localStorage.setItem("pageCounter", "1");
     console.log(window.location.href);
 
-<<<<<<< HEAD
-    const fetchCollections = async () => {
-      try {
-        const response = await axios.get<{
-          results: Collection[];
-          next: string | null;
-        }>(`${apiBaseUrl}/collections/`);
-        setCollections(response.data.results);
-        setNextPage(response.data.next);
-      } catch (error) {
-        console.error("Error fetching collections:", error);
-      }
-    };
-
-    const fetchProducts = async () => {
-      try {
-        const response = await axios.get<{
-          results: Product[];
-          next: string | null;
-        }>(`${apiBaseUrl}/products/`);
-        setProducts(response.data.results);
-        setNextPage(response.data.next);
-      } catch (error) {
-        console.error("Error fetching products:", error);
-      }
-    };
-=======
         const fetchCollections = async () => {
             try {
                 const response = await axios.get<{ results: Collection[]; next: string | null }>(`${apiBaseUrl}/api/collections/`);
@@ -99,7 +55,6 @@
                 console.error('Error fetching products:', error);
             }
         };
->>>>>>> 08ef96a1
 
     fetchCollections();
     fetchProducts();
@@ -127,55 +82,6 @@
     }
   };
 
-<<<<<<< HEAD
-  const loadMoreProducts = async () => {
-    if (nextPage) {
-      try {
-        const response = await axios.get<{
-          results: Product[];
-          next: string | null;
-        }>(nextPage);
-        setProducts([...products, ...response.data.results]);
-        setNextPage(response.data.next);
-      } catch (error) {
-        console.error("Error fetching more products:", error);
-      }
-    }
-  };
-
-  return (
-    <Routes>
-      <Route element={<Layout withFooter withHeader />}>
-        <Route index element={<Home />} />
-        <Route
-          path="/collections"
-          element={
-            <CollectionsPage
-              collections={collections}
-              loadMoreCollections={loadMoreCollections}
-              hasNextPage={nextPage !== null}
-            />
-          }
-        />
-        <Route
-          path="/collection/:id"
-          element={
-            <CollectionItemsPage
-              products={products}
-              loadMoreProducts={loadMoreProducts}
-            />
-          }
-        />
-        <Route
-          path="/products"
-          element={<CarouselBestseller products={products} />}
-        />
-        <Route path="/product/:id" element={<ProductPage />} />
-        <Route path="*" element={<NotFound />} />
-      </Route>
-    </Routes>
-  );
-=======
     return (
         <Routes>
             <Route element={<Layout withFooter withHeader />}>
@@ -196,11 +102,11 @@
                 />
                 <Route path="/products" element={<CarouselBestseller products={products} />} />
                 <Route path="/order" element={<OrderPage />} /> 
+                <Route path="/product/:id" element={<ProductPage />} />
                 <Route path="*" element={<NotFound />} />
             </Route>
         </Routes>
     );
->>>>>>> 08ef96a1
 }
 
 export default App;