<<<<<<< HEAD
import { useState, useEffect } from 'react';
import { Route, Routes } from 'react-router-dom';
import { Layout } from './layout/Layout/Layout';
import CollectionsPage from './pages/CollectionPage/CollectionsPage';
import { Home } from './pages/home/home';
import { NotFound } from './pages/not-found/not-found';
import axios from 'axios';
import CarouselBestseller from './pages/CollectionPage/CarouselBestseller/CarouselBestseller';
import CollectionItemsPage from './pages/CollectionItem/CollectionItems';

//dotenv.config({ path: path.resolve(__dirname, `.env.${process.env.NODE_ENV}`) });
// Retrieve API base URL from environment variables
const apiBaseUrl = import.meta.env.VITE_LOCAL_API_BASE_URL || import.meta.env.VITE_API_BASE_URL;

interface Collection {
    id: string;
    name: string;
    photo: string;
    category: string;
}

interface Product {
    id: string;
    name: string;
    price: string;
    photo: string;
}

function App() {
    const [collections, setCollections] = useState<Collection[]>([]);
    const [products, setProducts] = useState<Product[]>([]);
    const [nextPage, setNextPage] = useState<string | null>(null);

    useEffect(() => {
        localStorage.setItem('pageCounter', '1');
        console.log(window.location.href);

        const fetchCollections = async () => {
            try {
                const response = await axios.get<{ results: Collection[]; next: string | null }>(`${apiBaseUrl}/collections/`);
                setCollections(response.data.results);
                setNextPage(response.data.next);
            } catch (error) {
                console.error('Error fetching collections:', error);
            }
        };

        const fetchProducts = async () => {
            try {
                const response = await axios.get<{ results: Product[]; next: string | null }>(`${apiBaseUrl}/products/`);
                setProducts(response.data.results);
                setNextPage(response.data.next);
            } catch (error) {
                console.error('Error fetching products:', error);
            }
        };

        fetchCollections();
        fetchProducts();
    }, [apiBaseUrl]);

    const loadMoreCollections = async () => {
        if (nextPage) {
            try {
                const response = await axios.get<{ results: Collection[]; next: string | null }>(nextPage);
                setCollections([...collections, ...response.data.results]);
                setNextPage(response.data.next);
                const pageCounter = localStorage.getItem('pageCounter');
                if (pageCounter) {
                    localStorage.setItem('pageCounter', String(parseInt(pageCounter) + 1));
                }
            } catch (error) {
                console.error('Error fetching more collections:', error);
            }
        }
    };

    const loadMoreProducts = async () => {
        if (nextPage) {
            try {
                const response = await axios.get<{ results: Product[]; next: string | null }>(nextPage);
                setProducts([...products, ...response.data.results]);
                setNextPage(response.data.next);
            } catch (error) {
                console.error('Error fetching more products:', error);
            }
        }
    };

    return (
        <Routes>
            <Route element={<Layout withFooter withHeader />}>
                <Route index element={<Home />} />
                <Route
                    path="/collections"
                    element={<CollectionsPage collections={collections} loadMoreCollections={loadMoreCollections} hasNextPage={nextPage !== null} />}
                />
                <Route
                    path="/collection/:id"
                    element={<CollectionItemsPage products={products} loadMoreProducts={loadMoreProducts} />}
                />
                <Route path="/products" element={<CarouselBestseller products={products} />} />
                <Route path="*" element={<NotFound />} />
            </Route>
        </Routes>
    );
=======
import { Route, Routes } from "react-router-dom";
import { Layout } from "./layout/Layout/Layout";
import CollectionItemsPage from "./pages/CollectionItem/CollectionItems";
import CollectionsPage from "./pages/CollectionPage/CollectionsPage";
import { Home } from "./pages/home/home";
import { NotFound } from "./pages/not-found/not-found";
import ProductPage from "./pages/ProductPage/ProductPage";

function App() {
  return (
    <>
      <Routes>
        <Route element={<Layout withFooter withHeader />}>
          <Route index element={<Home />} />
          <Route path="collections" element={<CollectionsPage />} />
          <Route path="/collections/:id" element={<CollectionItemsPage />} />
          <Route path="/product/:id" element={<ProductPage />} />
          <Route path="*" element={<NotFound />} />
        </Route>
      </Routes>
    </>
  );
>>>>>>> 30625bc4
}

export default App;<|MERGE_RESOLUTION|>--- conflicted
+++ resolved
@@ -1,134 +1,141 @@
-<<<<<<< HEAD
-import { useState, useEffect } from 'react';
-import { Route, Routes } from 'react-router-dom';
-import { Layout } from './layout/Layout/Layout';
-import CollectionsPage from './pages/CollectionPage/CollectionsPage';
-import { Home } from './pages/home/home';
-import { NotFound } from './pages/not-found/not-found';
-import axios from 'axios';
-import CarouselBestseller from './pages/CollectionPage/CarouselBestseller/CarouselBestseller';
-import CollectionItemsPage from './pages/CollectionItem/CollectionItems';
-
-//dotenv.config({ path: path.resolve(__dirname, `.env.${process.env.NODE_ENV}`) });
-// Retrieve API base URL from environment variables
-const apiBaseUrl = import.meta.env.VITE_LOCAL_API_BASE_URL || import.meta.env.VITE_API_BASE_URL;
-
-interface Collection {
-    id: string;
-    name: string;
-    photo: string;
-    category: string;
-}
-
-interface Product {
-    id: string;
-    name: string;
-    price: string;
-    photo: string;
-}
-
-function App() {
-    const [collections, setCollections] = useState<Collection[]>([]);
-    const [products, setProducts] = useState<Product[]>([]);
-    const [nextPage, setNextPage] = useState<string | null>(null);
-
-    useEffect(() => {
-        localStorage.setItem('pageCounter', '1');
-        console.log(window.location.href);
-
-        const fetchCollections = async () => {
-            try {
-                const response = await axios.get<{ results: Collection[]; next: string | null }>(`${apiBaseUrl}/collections/`);
-                setCollections(response.data.results);
-                setNextPage(response.data.next);
-            } catch (error) {
-                console.error('Error fetching collections:', error);
-            }
-        };
-
-        const fetchProducts = async () => {
-            try {
-                const response = await axios.get<{ results: Product[]; next: string | null }>(`${apiBaseUrl}/products/`);
-                setProducts(response.data.results);
-                setNextPage(response.data.next);
-            } catch (error) {
-                console.error('Error fetching products:', error);
-            }
-        };
-
-        fetchCollections();
-        fetchProducts();
-    }, [apiBaseUrl]);
-
-    const loadMoreCollections = async () => {
-        if (nextPage) {
-            try {
-                const response = await axios.get<{ results: Collection[]; next: string | null }>(nextPage);
-                setCollections([...collections, ...response.data.results]);
-                setNextPage(response.data.next);
-                const pageCounter = localStorage.getItem('pageCounter');
-                if (pageCounter) {
-                    localStorage.setItem('pageCounter', String(parseInt(pageCounter) + 1));
-                }
-            } catch (error) {
-                console.error('Error fetching more collections:', error);
-            }
-        }
-    };
-
-    const loadMoreProducts = async () => {
-        if (nextPage) {
-            try {
-                const response = await axios.get<{ results: Product[]; next: string | null }>(nextPage);
-                setProducts([...products, ...response.data.results]);
-                setNextPage(response.data.next);
-            } catch (error) {
-                console.error('Error fetching more products:', error);
-            }
-        }
-    };
-
-    return (
-        <Routes>
-            <Route element={<Layout withFooter withHeader />}>
-                <Route index element={<Home />} />
-                <Route
-                    path="/collections"
-                    element={<CollectionsPage collections={collections} loadMoreCollections={loadMoreCollections} hasNextPage={nextPage !== null} />}
-                />
-                <Route
-                    path="/collection/:id"
-                    element={<CollectionItemsPage products={products} loadMoreProducts={loadMoreProducts} />}
-                />
-                <Route path="/products" element={<CarouselBestseller products={products} />} />
-                <Route path="*" element={<NotFound />} />
-            </Route>
-        </Routes>
-    );
-=======
+import { useState, useEffect } from "react";
 import { Route, Routes } from "react-router-dom";
 import { Layout } from "./layout/Layout/Layout";
-import CollectionItemsPage from "./pages/CollectionItem/CollectionItems";
 import CollectionsPage from "./pages/CollectionPage/CollectionsPage";
 import { Home } from "./pages/home/home";
 import { NotFound } from "./pages/not-found/not-found";
 import ProductPage from "./pages/ProductPage/ProductPage";
+import axios from "axios";
+import CarouselBestseller from "./pages/CollectionPage/CarouselBestseller/CarouselBestseller";
+import CollectionItemsPage from "./pages/CollectionItem/CollectionItems";
+
+//dotenv.config({ path: path.resolve(__dirname, `.env.${process.env.NODE_ENV}`) });
+// Retrieve API base URL from environment variables
+const apiBaseUrl =
+  import.meta.env.VITE_LOCAL_API_BASE_URL || import.meta.env.VITE_API_BASE_URL;
+
+interface Collection {
+  id: string;
+  name: string;
+  photo: string;
+  category: string;
+}
+
+interface Product {
+  id: string;
+  name: string;
+  price: string;
+  photo: string;
+}
 
 function App() {
+  const [collections, setCollections] = useState<Collection[]>([]);
+  const [products, setProducts] = useState<Product[]>([]);
+  const [nextPage, setNextPage] = useState<string | null>(null);
+
+  useEffect(() => {
+    localStorage.setItem("pageCounter", "1");
+    console.log(window.location.href);
+
+    const fetchCollections = async () => {
+      try {
+        const response = await axios.get<{
+          results: Collection[];
+          next: string | null;
+        }>(`${apiBaseUrl}/collections/`);
+        setCollections(response.data.results);
+        setNextPage(response.data.next);
+      } catch (error) {
+        console.error("Error fetching collections:", error);
+      }
+    };
+
+    const fetchProducts = async () => {
+      try {
+        const response = await axios.get<{
+          results: Product[];
+          next: string | null;
+        }>(`${apiBaseUrl}/products/`);
+        setProducts(response.data.results);
+        setNextPage(response.data.next);
+      } catch (error) {
+        console.error("Error fetching products:", error);
+      }
+    };
+
+    fetchCollections();
+    fetchProducts();
+  }, [apiBaseUrl]);
+
+  const loadMoreCollections = async () => {
+    if (nextPage) {
+      try {
+        const response = await axios.get<{
+          results: Collection[];
+          next: string | null;
+        }>(nextPage);
+        setCollections([...collections, ...response.data.results]);
+        setNextPage(response.data.next);
+        const pageCounter = localStorage.getItem("pageCounter");
+        if (pageCounter) {
+          localStorage.setItem(
+            "pageCounter",
+            String(parseInt(pageCounter) + 1)
+          );
+        }
+      } catch (error) {
+        console.error("Error fetching more collections:", error);
+      }
+    }
+  };
+
+  const loadMoreProducts = async () => {
+    if (nextPage) {
+      try {
+        const response = await axios.get<{
+          results: Product[];
+          next: string | null;
+        }>(nextPage);
+        setProducts([...products, ...response.data.results]);
+        setNextPage(response.data.next);
+      } catch (error) {
+        console.error("Error fetching more products:", error);
+      }
+    }
+  };
+
   return (
-    <>
-      <Routes>
-        <Route element={<Layout withFooter withHeader />}>
-          <Route index element={<Home />} />
-          <Route path="collections" element={<CollectionsPage />} />
-          <Route path="/collections/:id" element={<CollectionItemsPage />} />
-          <Route path="/product/:id" element={<ProductPage />} />
-          <Route path="*" element={<NotFound />} />
-        </Route>
-      </Routes>
-    </>
+    <Routes>
+      <Route element={<Layout withFooter withHeader />}>
+        <Route index element={<Home />} />
+        <Route
+          path="/collections"
+          element={
+            <CollectionsPage
+              collections={collections}
+              loadMoreCollections={loadMoreCollections}
+              hasNextPage={nextPage !== null}
+            />
+          }
+        />
+        <Route
+          path="/collection/:id"
+          element={
+            <CollectionItemsPage
+              products={products}
+              loadMoreProducts={loadMoreProducts}
+            />
+          }
+        />
+        <Route
+          path="/products"
+          element={<CarouselBestseller products={products} />}
+        />
+        <Route path="/product/:id" element={<ProductPage />} />
+        <Route path="*" element={<NotFound />} />
+      </Route>
+    </Routes>
   );
->>>>>>> 30625bc4
 }
 
 export default App;