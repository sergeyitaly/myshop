import { useEffect, useState } from 'react';
import { Route, Routes } from 'react-router-dom';
import { Layout } from './layout/Layout/Layout';
import CollectionsPage from './pages/CollectionPage/CollectionsPage';
import CollectionItemsPage from './pages/CollectionItem/CollectionItems';
import ProductPage from './pages/ProductPage/ProductPage';
import { Home } from './pages/home/home';
import { NotFound } from './pages/not-found/not-found';
import { OrderPage } from './pages/Order/OrderPage';
import { ThankPage } from './pages/ThankPage/ThankPage';
import { PaymentAndDeliveryPage } from './pages/PaymentAndDeliveryPage/PaymentAndDeliveryPage';
import { PrivacyPolicyPage } from './pages/PrivacyPolicyPage/PrivacyPolicyPage';
import { ReturnsRefundsPage } from './pages/ReturnsRefundsPage/ReturnsRefundsPage';
import { ROUTE } from './constants';
import { FilterPage } from './pages/FilterPage/FilterPage';
import { TestPage } from './pages/TestPage';
import {Contact} from "./pages/Contact/Contact";
import {ThankYouPage} from "./pages/Contact/ThankYouPage/ThankYouPage";
import { About } from './pages/About/About';
import { FeedbackPage } from './pages/Feedback/Feedback';
import { NewProductsPage } from './pages/NewProductsPage/NewProductsPage';
import { AllCollectionsPage } from './pages/AllCollectionsPage/AllCollectionsPage';
import { ProductsWithDiscountPage } from './pages/ProductsWithDiscountPage/ProductsWithDiscountPage';
import { ThankFeedbackPage } from './pages/Thank_for_feedback/ThankFeedbackPage';
<<<<<<< HEAD
import { NoConnectionPage } from './pages/no-connection/no-connection';

function App() {
  const [isOnline, setIsOnline] = useState(navigator.onLine);

  useEffect(() => {
    const handleOnline = () => setIsOnline(true);
    const handleOffline = () => setIsOnline(false);

    window.addEventListener('online', handleOnline);
    window.addEventListener('offline', handleOffline);

    return () => {
      window.removeEventListener('online', handleOnline);
      window.removeEventListener('offline', handleOffline);
    };
  }, []);
=======

function App() {

>>>>>>> 290febb3

  return (
    <Routes>
      <Route element={<Layout/>}>
<<<<<<< HEAD
      {isOnline ? (
          <Route index element={<Home />} />
        ) : (
          <Route path="/no-connection" element={<NoConnectionPage />} />
        )}
=======
        <Route index element={<Home />} />
>>>>>>> 290febb3
        <Route path="/collections" element={<CollectionsPage/>}/>
        <Route path="/collection/:id" element={<CollectionItemsPage/>}/>
        <Route path="/product/:id" element={<ProductPage/>} />
        <Route path="/order" element={<OrderPage />} />
        <Route path="/products" element={<FilterPage />} />
        <Route path="/test" element={<TestPage />} />
        <Route path={ROUTE.FEEDBACK} element={<FeedbackPage/>}/>
        <Route path={ROUTE.THANK_FOR_FEEDBACK} element={<ThankFeedbackPage/>}/>
        <Route path={ROUTE.ABOUT} element={<About />} />
        <Route path={ROUTE.THANK} element={<ThankPage />} />
        <Route path={ROUTE.CONTACTS} element={<Contact />} />
        <Route path={ROUTE.SENDCONTACTS} element={<ThankYouPage />} />
        <Route path={ROUTE.PAYMENT_DELIVERY} element={<PaymentAndDeliveryPage />} />
        <Route path={ROUTE.PRIVACY_POLICY} element={<PrivacyPolicyPage />} />
        <Route path={ROUTE.RETURNS_REFUNDS} element={<ReturnsRefundsPage />} />
        <Route path={ROUTE.NEW_ARRIVALS} element={<NewProductsPage />} />
        <Route path={ROUTE.ALL_COLLECTIONS} element={<AllCollectionsPage />} />
        <Route path={ROUTE.DISCOUNT} element={<ProductsWithDiscountPage />} />
        <Route path="*" element={<NotFound />} />
      </Route>
    </Routes>
  );
}

export default App;<|MERGE_RESOLUTION|>--- conflicted
+++ resolved
@@ -14,7 +14,7 @@
 import { ROUTE } from './constants';
 import { FilterPage } from './pages/FilterPage/FilterPage';
 import { TestPage } from './pages/TestPage';
-import {Contact} from "./pages/Contact/Contact";
+import { Contact } from "./pages/Contact/Contact";
 import {ThankYouPage} from "./pages/Contact/ThankYouPage/ThankYouPage";
 import { About } from './pages/About/About';
 import { FeedbackPage } from './pages/Feedback/Feedback';
@@ -22,7 +22,6 @@
 import { AllCollectionsPage } from './pages/AllCollectionsPage/AllCollectionsPage';
 import { ProductsWithDiscountPage } from './pages/ProductsWithDiscountPage/ProductsWithDiscountPage';
 import { ThankFeedbackPage } from './pages/Thank_for_feedback/ThankFeedbackPage';
-<<<<<<< HEAD
 import { NoConnectionPage } from './pages/no-connection/no-connection';
 
 function App() {
@@ -40,32 +39,24 @@
       window.removeEventListener('offline', handleOffline);
     };
   }, []);
-=======
-
-function App() {
-
->>>>>>> 290febb3
 
   return (
     <Routes>
-      <Route element={<Layout/>}>
-<<<<<<< HEAD
-      {isOnline ? (
+      <Route element={<Layout />}>
+
+        {isOnline ? (
           <Route index element={<Home />} />
         ) : (
           <Route path="/no-connection" element={<NoConnectionPage />} />
         )}
-=======
-        <Route index element={<Home />} />
->>>>>>> 290febb3
-        <Route path="/collections" element={<CollectionsPage/>}/>
-        <Route path="/collection/:id" element={<CollectionItemsPage/>}/>
-        <Route path="/product/:id" element={<ProductPage/>} />
+        <Route path="/collections" element={<CollectionsPage />} />
+        <Route path="/collection/:id" element={<CollectionItemsPage />} />
+        <Route path="/product/:id" element={<ProductPage />} />
         <Route path="/order" element={<OrderPage />} />
         <Route path="/products" element={<FilterPage />} />
         <Route path="/test" element={<TestPage />} />
-        <Route path={ROUTE.FEEDBACK} element={<FeedbackPage/>}/>
-        <Route path={ROUTE.THANK_FOR_FEEDBACK} element={<ThankFeedbackPage/>}/>
+        <Route path={ROUTE.FEEDBACK} element={<FeedbackPage />} />
+        <Route path={ROUTE.THANK_FOR_FEEDBACK} element={<ThankFeedbackPage />} />
         <Route path={ROUTE.ABOUT} element={<About />} />
         <Route path={ROUTE.THANK} element={<ThankPage />} />
         <Route path={ROUTE.CONTACTS} element={<Contact />} />
