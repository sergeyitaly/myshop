--- conflicted
+++ resolved
@@ -20,15 +20,11 @@
     COLLECTION = '/collection/',
     COLLECTIONS = '/collections/',
     ORDER = '/order',
-<<<<<<< HEAD
-    PAYMENT_DELIVERY = '/payment_delivery',
-    THANK = '/thank'
-=======
     ABOUT = '/about',
     THANK = '/thank',
     CONTACTS='/contacts',
-    SENDCONTACTS='/sendcontacts'
->>>>>>> f5c0bc82
+    SENDCONTACTS = '/sendcontacts',
+    PAYMENT_DELIVERY = '/payment_delivery'
 }
 
 export enum ENDPOINTS {
@@ -39,15 +35,11 @@
     ORDER = 'order',
     PRODUCT = 'product',
     PRODUCTS = 'products',
-<<<<<<< HEAD
-    FILTER = 'products/filter'
-=======
     FILTER = 'products/filter',
     TEAM_MEMBERS = 'team',
     TECHNOLOGIES = 'technology',
     BRANDS = 'brand' 
    
->>>>>>> f5c0bc82
 }
 
 export enum STORAGE {
