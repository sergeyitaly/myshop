{
  "name": "koloryt",
  "private": true,
  "version": "0.0.0",
  "type": "module",
  "scripts": {
    "dev": "vite",
    "build": "tsc && vite build",
    "lint": "eslint . --ext ts,tsx --report-unused-disable-directives --max-warnings 0",
    "preview": "vite preview"
  },
  "dependencies": {
    "@reduxjs/toolkit": "^2.2.1",
    "@types/react-redux": "^7.1.33",
    "react": "^18.2.0",
    "react-dom": "^18.2.0",
    "react-redux": "^9.1.0",
<<<<<<< HEAD
    "react-slick": "^0.30.2",
    "sass": "^1.71.1",
    "slick-carousel": "^1.8.1"
=======
    "react-router-dom": "^6.22.3",
    "sass": "^1.71.1"
>>>>>>> f4db7aae
  },
  "devDependencies": {
    "@types/react": "^18.2.56",
    "@types/react-dom": "^18.2.19",
    "@typescript-eslint/eslint-plugin": "^7.0.2",
    "@typescript-eslint/parser": "^7.0.2",
    "@vitejs/plugin-react": "^4.2.1",
    "eslint": "^8.56.0",
    "eslint-plugin-react": "^7.34.1",
    "eslint-plugin-react-hooks": "^4.6.0",
    "eslint-plugin-react-refresh": "^0.4.5",
    "typescript": "^5.2.2",
    "vite": "^5.1.4"
  }
}<|MERGE_RESOLUTION|>--- conflicted
+++ resolved
@@ -10,19 +10,19 @@
     "preview": "vite preview"
   },
   "dependencies": {
+    "@emotion/react": "^11.11.4",
+    "@emotion/styled": "^11.11.5",
+    "@mui/icons-material": "^5.15.15",
+    "@mui/material": "^5.15.15",
     "@reduxjs/toolkit": "^2.2.1",
     "@types/react-redux": "^7.1.33",
     "react": "^18.2.0",
     "react-dom": "^18.2.0",
     "react-redux": "^9.1.0",
-<<<<<<< HEAD
+    "react-router-dom": "^6.22.3",
     "react-slick": "^0.30.2",
     "sass": "^1.71.1",
     "slick-carousel": "^1.8.1"
-=======
-    "react-router-dom": "^6.22.3",
-    "sass": "^1.71.1"
->>>>>>> f4db7aae
   },
   "devDependencies": {
     "@types/react": "^18.2.56",
